--- conflicted
+++ resolved
@@ -207,10 +207,7 @@
 	@rm -rf VS2012/Debug VS2012/*/Debug  VS2012/*/*/Debug
 	@rm -rf VS2012/Release VS2012/*/Release  VS2012/*/*/Release
 	rm -f $(CPROG) lib$(CPROG).so lib$(CPROG).a *.dmg *.msi *.exe lib$(CPROG).dll lib$(CPROG).dll.a
-<<<<<<< HEAD
-=======
 	rm -f $(UNIT_TEST_PROG)
->>>>>>> 2a4b819e
 
 lib$(CPROG).a: $(LIB_OBJECTS)
 	@rm -f $@
@@ -223,13 +220,10 @@
 lib$(CPROG).dll: CFLAGS += -fPIC
 lib$(CPROG).dll: $(LIB_OBJECTS)
 	$(LCC) -shared -o $@ $(CFLAGS) $(LDFLAGS) $(LIB_OBJECTS) $(LIBS) -Wl,--out-implib,lib$(CPROG).dll.a
-<<<<<<< HEAD
-=======
 
 $(UNIT_TEST_PROG): CFLAGS += -Isrc
 $(UNIT_TEST_PROG): $(LIB_SOURCES) $(LIB_INLINE) $(UNIT_TEST_SOURCES) $(BUILD_OBJECTS)
 	$(LCC) -o $@ $(CFLAGS) $(LDFLAGS) $(UNIT_TEST_SOURCES) $(BUILD_OBJECTS) $(LIBS)
->>>>>>> 2a4b819e
 
 $(CPROG): $(BUILD_OBJECTS)
 	$(LCC) -o $@ $(CFLAGS) $(LDFLAGS) $(BUILD_OBJECTS) $(LIBS)
