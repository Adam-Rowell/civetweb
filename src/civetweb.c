--- conflicted
+++ resolved
@@ -79,13 +79,9 @@
 #include <stddef.h>
 #include <stdio.h>
 
-<<<<<<< HEAD
+#define MAX_WORKER_THREADS 1024
+
 #if defined(_WIN32) && !defined(__SYMBIAN32__) /* Windows specific */
-=======
-#define MAX_WORKER_THREADS 1024
-
-#if defined(_WIN32) && !defined(__SYMBIAN32__) // Windows specific
->>>>>>> e701db63
 #if defined(_MSC_VER) && _MSC_VER <= 1400
 #undef _WIN32_WINNT
 #define _WIN32_WINNT 0x0400 /* To make it link in VS2005 */
@@ -183,10 +179,6 @@
     int waitingthreadcount;        /* The number of threads queued. */
     pthread_t *waitingthreadhdls;  /* The thread handles. */
 } pthread_cond_t;
-<<<<<<< HEAD
-typedef HANDLE pthread_t;
-#define pid_t HANDLE /* MINGW typedefs pid_t to int. Using #define here. */
-=======
 
 typedef DWORD clockid_t;
 #define CLOCK_MONOTONIC (1)
@@ -197,8 +189,7 @@
     long     tv_nsec;       /* nanoseconds */
 };
 
-#define pid_t HANDLE // MINGW typedefs pid_t to int. Using #define here.
->>>>>>> e701db63
+#define pid_t HANDLE /* MINGW typedefs pid_t to int. Using #define here. */
 
 static int pthread_mutex_lock(pthread_mutex_t *);
 static int pthread_mutex_unlock(pthread_mutex_t *);
@@ -304,9 +295,6 @@
 {
     return GetCurrentThreadId();
 }
-<<<<<<< HEAD
-#endif /* _WIN32 */
-=======
 
 int pthread_key_create(pthread_key_t *key, void (*_must_be_zero)(void*) /* destructor function not supported for windows */)
 {
@@ -332,8 +320,7 @@
 {
     return TlsGetValue(key);
 }
-#endif // _WIN32
->>>>>>> e701db63
+#endif /* _WIN32 */
 
 #define MD5_STATIC static
 #include "md5.inl"
@@ -625,9 +612,6 @@
                                    transmissions for websockets */
 };
 
-<<<<<<< HEAD
-/* Directory entry */
-=======
 static pthread_key_t sTlsKey;  /* Thread local storage index */
 static int sTlsInit = 0;
 
@@ -638,8 +622,7 @@
 #endif
 };
 
-// Directory entry
->>>>>>> e701db63
+/* Directory entry */
 struct de {
     struct mg_connection *conn;
     char *file_name;
@@ -1230,7 +1213,7 @@
         wkup = cv->waitingthreadhdls[0];
         ok = SetEvent(wkup);
 
-        for (i=1;i<cv->waitingthreadcount;i++) {
+        for (i=1; i<cv->waitingthreadcount; i++) {
             cv->waitingthreadhdls[i-1] = cv->waitingthreadhdls[i];
         }
         cv->waitingthreadcount--;
@@ -1244,11 +1227,6 @@
 
 static int pthread_cond_broadcast(pthread_cond_t *cv)
 {
-<<<<<<< HEAD
-    /* Implementation with PulseEvent() has race condition, see
-       http://www.cs.wustl.edu/~schmidt/win32-cv-1.html */
-    return PulseEvent(cv->broadcast) == 0 ? -1 : 0;
-=======
     EnterCriticalSection(&cv->threadIdSec);
     while (cv->waitingthreadcount) {
         pthread_cond_signal(cv);
@@ -1256,7 +1234,6 @@
     LeaveCriticalSection(&cv->threadIdSec);
 
     return 0;
->>>>>>> e701db63
 }
 
 static int pthread_cond_destroy(pthread_cond_t *cv)
@@ -1539,7 +1516,7 @@
 int mg_start_thread(mg_thread_func_t f, void *p)
 {
 #if defined(USE_STACK_SIZE) && (USE_STACK_SIZE > 1)
-    // Compile-time option to control stack size, e.g. -DUSE_STACK_SIZE=16384
+    /* Compile-time option to control stack size, e.g. -DUSE_STACK_SIZE=16384 */
     return (long)_beginthread((void (__cdecl *)(void *)) f, USE_STACK_SIZE, p) == -1L ? -1 : 0;
 #else
     return (long)_beginthread((void (__cdecl *)(void *)) f, 0, p) == -1L ? -1 : 0;
@@ -1743,14 +1720,9 @@
     (void) pthread_attr_init(&attr);
     (void) pthread_attr_setdetachstate(&attr, PTHREAD_CREATE_DETACHED);
 
-<<<<<<< HEAD
-#if defined(USE_STACK_SIZE) && USE_STACK_SIZE > 1
+#if defined(USE_STACK_SIZE) && (USE_STACK_SIZE > 1)
     /* Compile-time option to control stack size,
        e.g. -DUSE_STACK_SIZE=16384 */
-=======
-#if defined(USE_STACK_SIZE) && (USE_STACK_SIZE > 1)
-    // Compile-time option to control stack size, e.g. -DUSE_STACK_SIZE=16384
->>>>>>> e701db63
     (void) pthread_attr_setstacksize(&attr, USE_STACK_SIZE);
 #endif /* defined(USE_STACK_SIZE) && (USE_STACK_SIZE > 1) */
 
@@ -1771,14 +1743,9 @@
 
     (void) pthread_attr_init(&attr);
 
-<<<<<<< HEAD
-#if defined(USE_STACK_SIZE) && USE_STACK_SIZE > 1
+#if defined(USE_STACK_SIZE) && (USE_STACK_SIZE > 1)
     /* Compile-time option to control stack size,
        e.g. -DUSE_STACK_SIZE=16384 */
-=======
-#if defined(USE_STACK_SIZE) && (USE_STACK_SIZE > 1)
-    // Compile-time option to control stack size, e.g. -DUSE_STACK_SIZE=16384
->>>>>>> e701db63
     (void) pthread_attr_setstacksize(&attr, USE_STACK_SIZE);
 #endif /* defined(USE_STACK_SIZE) && USE_STACK_SIZE > 1 */
 
@@ -6075,20 +6042,14 @@
 #endif
     DEBUG_TRACE(("exiting"));
 
-<<<<<<< HEAD
-    /* Signal mg_stop() that we're done.
-       WARNING: This must be the very last thing this
-       thread does, as ctx becomes invalid after this line. */
-=======
 #if defined(_WIN32) && !defined(__SYMBIAN32__)
     CloseHandle(tls.pthread_cond_helper_mutex);
 #endif
     pthread_setspecific(sTlsKey, 0);
 
-    // Signal mg_stop() that we're done.
-    // WARNING: This must be the very last thing this
-    // thread does, as ctx becomes invalid after this line.
->>>>>>> e701db63
+    /* Signal mg_stop() that we're done.
+       WARNING: This must be the very last thing this
+       thread does, as ctx becomes invalid after this line. */
     ctx->stop_flag = 2;
 }
 
@@ -6149,17 +6110,13 @@
         free(ctx->workerthreadids);
     }
 
-<<<<<<< HEAD
-    /* Deallocate context itself */
-=======
     /* Deallocate the tls variable */
     sTlsInit--;
     if (sTlsInit==0) {
         pthread_key_delete(sTlsKey);
     }
 
-    // Deallocate context itself
->>>>>>> e701db63
+    /* Deallocate context itself */
     free(ctx);
 }
 
