﻿/* Copyright (c) 2013-2017 the Civetweb developers
 * Copyright (c) 2004-2013 Sergey Lyubka
 *
 * Permission is hereby granted, free of charge, to any person obtaining a copy
 * of this software and associated documentation files (the "Software"), to deal
 * in the Software without restriction, including without limitation the rights
 * to use, copy, modify, merge, publish, distribute, sublicense, and/or sell
 * copies of the Software, and to permit persons to whom the Software is
 * furnished to do so, subject to the following conditions:
 *
 * The above copyright notice and this permission notice shall be included in
 * all copies or substantial portions of the Software.
 *
 * THE SOFTWARE IS PROVIDED "AS IS", WITHOUT WARRANTY OF ANY KIND, EXPRESS OR
 * IMPLIED, INCLUDING BUT NOT LIMITED TO THE WARRANTIES OF MERCHANTABILITY,
 * FITNESS FOR A PARTICULAR PURPOSE AND NONINFRINGEMENT. IN NO EVENT SHALL THE
 * AUTHORS OR COPYRIGHT HOLDERS BE LIABLE FOR ANY CLAIM, DAMAGES OR OTHER
 * LIABILITY, WHETHER IN AN ACTION OF CONTRACT, TORT OR OTHERWISE, ARISING FROM,
 * OUT OF OR IN CONNECTION WITH THE SOFTWARE OR THE USE OR OTHER DEALINGS IN
 * THE SOFTWARE.
 */

#if defined(_WIN32)
#if !defined(_CRT_SECURE_NO_WARNINGS)
#define _CRT_SECURE_NO_WARNINGS /* Disable deprecation warning in VS2005 */
#endif
#ifndef _WIN32_WINNT /* defined for tdm-gcc so we can use getnameinfo */
#define _WIN32_WINNT 0x0501
#endif
#else
#if defined(__GNUC__) && !defined(_GNU_SOURCE)
#define _GNU_SOURCE /* for setgroups() */
#endif
#if defined(__linux__) && !defined(_XOPEN_SOURCE)
#define _XOPEN_SOURCE 600 /* For flockfile() on Linux */
#endif
#ifndef _LARGEFILE_SOURCE
#define _LARGEFILE_SOURCE /* For fseeko(), ftello() */
#endif
#ifndef _FILE_OFFSET_BITS
#define _FILE_OFFSET_BITS 64 /* Use 64-bit file offsets by default */
#endif
#ifndef __STDC_FORMAT_MACROS
#define __STDC_FORMAT_MACROS /* <inttypes.h> wants this for C++ */
#endif
#ifndef __STDC_LIMIT_MACROS
#define __STDC_LIMIT_MACROS /* C++ wants that for INT64_MAX */
#endif
#ifdef __sun
#define __EXTENSIONS__  /* to expose flockfile and friends in stdio.h */
#define __inline inline /* not recognized on older compiler versions */
#endif
#endif

#if defined(USE_LUA)
#define USE_TIMERS
#endif

#if defined(_MSC_VER)
/* 'type cast' : conversion from 'int' to 'HANDLE' of greater size */
#pragma warning(disable : 4306)
/* conditional expression is constant: introduced by FD_SET(..) */
#pragma warning(disable : 4127)
/* non-constant aggregate initializer: issued due to missing C99 support */
#pragma warning(disable : 4204)
/* padding added after data member */
#pragma warning(disable : 4820)
/* not defined as a preprocessor macro, replacing with '0' for '#if/#elif' */
#pragma warning(disable : 4668)
/* no function prototype given: converting '()' to '(void)' */
#pragma warning(disable : 4255)
/* function has been selected for automatic inline expansion */
#pragma warning(disable : 4711)
#endif


/* This code uses static_assert to check some conditions.
 * Unfortunately some compilers still do not support it, so we have a
 * replacement function here. */
#if defined(_MSC_VER) && (_MSC_VER >= 1600)
#define mg_static_assert static_assert
#elif defined(__cplusplus) && (__cplusplus >= 201103L)
#define mg_static_assert static_assert
#elif defined(__STDC_VERSION__) && (__STDC_VERSION__ >= 201112L)
#define mg_static_assert _Static_assert
#else
char static_assert_replacement[1];
#define mg_static_assert(cond, txt)                                            \
	extern char static_assert_replacement[(cond) ? 1 : -1]
#endif

mg_static_assert(sizeof(int) == 4 || sizeof(int) == 8,
                 "int data type size check");
mg_static_assert(sizeof(void *) == 4 || sizeof(void *) == 8,
                 "pointer data type size check");
mg_static_assert(sizeof(void *) >= sizeof(int), "data type size check");


/* Alternative queue is well tested and should be the new default */
#ifdef NO_ALTERNATIVE_QUEUE
#ifdef ALTERNATIVE_QUEUE
#error "Define ALTERNATIVE_QUEUE or NO_ALTERNATIVE_QUEUE or none, but not both"
#endif
#else
#define ALTERNATIVE_QUEUE
#endif


/* DTL -- including winsock2.h works better if lean and mean */
#ifndef WIN32_LEAN_AND_MEAN
#define WIN32_LEAN_AND_MEAN
#endif

#if defined(__SYMBIAN32__)
/* According to https://en.wikipedia.org/wiki/Symbian#History,
 * Symbian is no longer maintained since 2014-01-01.
 * Recent versions of CivetWeb are no longer tested for Symbian.
 * It makes no sense, to support an abandoned operating system.
 * All remaining "#ifdef __SYMBIAN__" cases will be droped from
 * the code sooner or later.
 */
#pragma message                                                                \
    "Symbian is no longer maintained. CivetWeb will drop Symbian support."
#define NO_SSL /* SSL is not supported */
#define NO_CGI /* CGI is not supported */
#define PATH_MAX FILENAME_MAX
#endif /* __SYMBIAN32__ */


#ifndef CIVETWEB_HEADER_INCLUDED
/* Include the header file here, so the CivetWeb interface is defined for the
 * entire implementation, including the following forward definitions. */
#include "civetweb.h"
#endif


#ifndef IGNORE_UNUSED_RESULT
#define IGNORE_UNUSED_RESULT(a) ((void)((a) && 1))
#endif


#if defined(__GNUC__) || defined(__MINGW32__)

/* GCC unused function attribute seems fundamentally broken.
 * Several attempts to tell the compiler "THIS FUNCTION MAY BE USED
 * OR UNUSED" for individual functions failed.
 * Either the compiler creates an "unused-function" warning if a
 * function is not marked with __attribute__((unused)).
 * On the other hand, if the function is marked with this attribute,
 * but is used, the compiler raises a completely idiotic
 * "used-but-marked-unused" warning - and
 *   #pragma GCC diagnostic ignored "-Wused-but-marked-unused"
 * raises error: unknown option after ‘#pragma GCC diagnostic’.
 * Disable this warning completely, until the GCC guys sober up
 * again.
 */

#pragma GCC diagnostic ignored "-Wunused-function"

#define FUNCTION_MAY_BE_UNUSED /* __attribute__((unused)) */

#else
#define FUNCTION_MAY_BE_UNUSED
#endif


#ifndef _WIN32_WCE /* Some ANSI #includes are not available on Windows CE */
#include <sys/types.h>
#include <sys/stat.h>
#include <errno.h>
#include <signal.h>
#include <fcntl.h>
#endif /* !_WIN32_WCE */


#ifdef __clang__
/* When using -Weverything, clang does not accept it's own headers
 * in a release build configuration. Disable what is too much in
 * -Weverything. */
#pragma clang diagnostic ignored "-Wdisabled-macro-expansion"
#endif

#if defined(__GNUC__) || defined(__MINGW32__)
/* Who on earth came to the conclusion, using __DATE__ should rise
 * an "expansion of date or time macro is not reproducible"
 * warning. That's exactly what was intended by using this macro.
 * Just disable this nonsense warning. */

/* And disabling them does not work either:
 * #pragma clang diagnostic ignored "-Wno-error=date-time"
 * #pragma clang diagnostic ignored "-Wdate-time"
 * So we just have to disable ALL warnings for some lines
 * of code.
 */
#endif


#ifdef __MACH__ /* Apple OSX section */

#ifdef __clang__
#if (__clang_major__ == 3) && ((__clang_minor__ == 7) || (__clang_minor__ == 8))
/* Avoid warnings for Xcode 7. It seems it does no longer exist in Xcode 8 */
#pragma clang diagnostic ignored "-Wno-reserved-id-macro"
#pragma clang diagnostic ignored "-Wno-keyword-macro"
#endif
#endif

#define CLOCK_MONOTONIC (1)
#define CLOCK_REALTIME (2)

#include <sys/errno.h>
#include <sys/time.h>
#include <mach/clock.h>
#include <mach/mach.h>
#include <mach/mach_time.h>
#include <assert.h>

/* clock_gettime is not implemented on OSX prior to 10.12 */
static int
_civet_clock_gettime(int clk_id, struct timespec *t)
{
	memset(t, 0, sizeof(*t));
	if (clk_id == CLOCK_REALTIME) {
		struct timeval now;
		int rv = gettimeofday(&now, NULL);
		if (rv) {
			return rv;
		}
		t->tv_sec = now.tv_sec;
		t->tv_nsec = now.tv_usec * 1000;
		return 0;

	} else if (clk_id == CLOCK_MONOTONIC) {
		static uint64_t clock_start_time = 0;
		static mach_timebase_info_data_t timebase_ifo = {0, 0};

		uint64_t now = mach_absolute_time();

		if (clock_start_time == 0) {
			kern_return_t mach_status = mach_timebase_info(&timebase_ifo);
#if defined(DEBUG)
			assert(mach_status == KERN_SUCCESS);
#else
			/* appease "unused variable" warning for release builds */
			(void)mach_status;
#endif
			clock_start_time = now;
		}

		now = (uint64_t)((double)(now - clock_start_time)
		                 * (double)timebase_ifo.numer
		                 / (double)timebase_ifo.denom);

		t->tv_sec = now / 1000000000;
		t->tv_nsec = now % 1000000000;
		return 0;
	}
	return -1; /* EINVAL - Clock ID is unknown */
}

/* if clock_gettime is declared, then __CLOCK_AVAILABILITY will be defined */
#ifdef __CLOCK_AVAILABILITY
/* If we compiled with Mac OSX 10.12 or later, then clock_gettime will be
 * declared but it may be NULL at runtime. So we need to check before using
 * it. */
static int
_civet_safe_clock_gettime(int clk_id, struct timespec *t)
{
	if (clock_gettime) {
		return clock_gettime(clk_id, t);
	}
	return _civet_clock_gettime(clk_id, t);
}
#define clock_gettime _civet_safe_clock_gettime
#else
#define clock_gettime _civet_clock_gettime
#endif

#endif


#include <time.h>
#include <stdlib.h>
#include <stdarg.h>
#include <assert.h>
#include <string.h>
#include <ctype.h>
#include <limits.h>
#include <stddef.h>
#include <stdio.h>
#include <stdint.h>

#ifndef INT64_MAX
#define INT64_MAX (9223372036854775807)
#endif


#ifndef MAX_WORKER_THREADS
#define MAX_WORKER_THREADS (1024 * 64)
#endif

#ifndef SOCKET_TIMEOUT_QUANTUM /* in ms */
#define SOCKET_TIMEOUT_QUANTUM (2000)
#endif

#define SHUTDOWN_RD (0)
#define SHUTDOWN_WR (1)
#define SHUTDOWN_BOTH (2)

mg_static_assert(MAX_WORKER_THREADS >= 1,
                 "worker threads must be a positive number");

mg_static_assert(sizeof(size_t) == 4 || sizeof(size_t) == 8,
                 "size_t data type size check");

#if defined(_WIN32)                                                            \
    && !defined(__SYMBIAN32__) /* WINDOWS / UNIX include block */
#include <windows.h>
#include <winsock2.h> /* DTL add for SO_EXCLUSIVE */
#include <ws2tcpip.h>

typedef const char *SOCK_OPT_TYPE;

#if !defined(PATH_MAX)
#define PATH_MAX (MAX_PATH)
#endif

#if !defined(PATH_MAX)
#define PATH_MAX (4096)
#endif

mg_static_assert(PATH_MAX >= 1, "path length must be a positive number");

#ifndef _IN_PORT_T
#ifndef in_port_t
#define in_port_t u_short
#endif
#endif

#ifndef _WIN32_WCE
#include <process.h>
#include <direct.h>
#include <io.h>
#else            /* _WIN32_WCE */
#define NO_CGI   /* WinCE has no pipes */
#define NO_POPEN /* WinCE has no popen */

typedef long off_t;

#define errno ((int)(GetLastError()))
#define strerror(x) (_ultoa(x, (char *)_alloca(sizeof(x) * 3), 10))
#endif /* _WIN32_WCE */

#define MAKEUQUAD(lo, hi)                                                      \
	((uint64_t)(((uint32_t)(lo)) | ((uint64_t)((uint32_t)(hi))) << 32))
#define RATE_DIFF (10000000) /* 100 nsecs */
#define EPOCH_DIFF (MAKEUQUAD(0xd53e8000, 0x019db1de))
#define SYS2UNIX_TIME(lo, hi)                                                  \
	((time_t)((MAKEUQUAD((lo), (hi)) - EPOCH_DIFF) / RATE_DIFF))

/* Visual Studio 6 does not know __func__ or __FUNCTION__
 * The rest of MS compilers use __FUNCTION__, not C99 __func__
 * Also use _strtoui64 on modern M$ compilers */
#if defined(_MSC_VER)
#if (_MSC_VER < 1300)
#define STRX(x) #x
#define STR(x) STRX(x)
#define __func__ __FILE__ ":" STR(__LINE__)
#define strtoull(x, y, z) ((unsigned __int64)_atoi64(x))
#define strtoll(x, y, z) (_atoi64(x))
#else
#define __func__ __FUNCTION__
#define strtoull(x, y, z) (_strtoui64(x, y, z))
#define strtoll(x, y, z) (_strtoi64(x, y, z))
#endif
#endif /* _MSC_VER */

#define ERRNO ((int)(GetLastError()))
#define NO_SOCKLEN_T

#if defined(_WIN64) || defined(__MINGW64__)
#define SSL_LIB "ssleay64.dll"
#define CRYPTO_LIB "libeay64.dll"
#else
#define SSL_LIB "ssleay32.dll"
#define CRYPTO_LIB "libeay32.dll"
#endif

#define O_NONBLOCK (0)
#ifndef W_OK
#define W_OK (2) /* http://msdn.microsoft.com/en-us/library/1w06ktdy.aspx */
#endif
#if !defined(EWOULDBLOCK)
#define EWOULDBLOCK WSAEWOULDBLOCK
#endif /* !EWOULDBLOCK */
#define _POSIX_
#define INT64_FMT "I64d"
#define UINT64_FMT "I64u"

#define WINCDECL __cdecl
#define vsnprintf_impl _vsnprintf
#define access _access
#define mg_sleep(x) (Sleep(x))

#define pipe(x) _pipe(x, MG_BUF_LEN, _O_BINARY)
#ifndef popen
#define popen(x, y) (_popen(x, y))
#endif
#ifndef pclose
#define pclose(x) (_pclose(x))
#endif
#define close(x) (_close(x))
#define dlsym(x, y) (GetProcAddress((HINSTANCE)(x), (y)))
#define RTLD_LAZY (0)
#define fseeko(x, y, z) ((_lseeki64(_fileno(x), (y), (z)) == -1) ? -1 : 0)
#define fdopen(x, y) (_fdopen((x), (y)))
#define write(x, y, z) (_write((x), (y), (unsigned)z))
#define read(x, y, z) (_read((x), (y), (unsigned)z))
#define flockfile(x) (EnterCriticalSection(&global_log_file_lock))
#define funlockfile(x) (LeaveCriticalSection(&global_log_file_lock))
#define sleep(x) (Sleep((x)*1000))
#define rmdir(x) (_rmdir(x))
#define timegm(x) (_mkgmtime(x))

#if !defined(fileno)
#define fileno(x) (_fileno(x))
#endif /* !fileno MINGW #defines fileno */

typedef HANDLE pthread_mutex_t;
typedef DWORD pthread_key_t;
typedef HANDLE pthread_t;
typedef struct {
	CRITICAL_SECTION threadIdSec;
	struct mg_workerTLS *waiting_thread; /* The chain of threads */
} pthread_cond_t;

#ifndef __clockid_t_defined
typedef DWORD clockid_t;
#endif
#ifndef CLOCK_MONOTONIC
#define CLOCK_MONOTONIC (1)
#endif
#ifndef CLOCK_REALTIME
#define CLOCK_REALTIME (2)
#endif
#ifndef CLOCK_THREAD
#define CLOCK_THREAD (3)
#endif
#ifndef CLOCK_PROCESS
#define CLOCK_PROCESS (4)
#endif


#if defined(_MSC_VER) && (_MSC_VER >= 1900)
#define _TIMESPEC_DEFINED
#endif
#ifndef _TIMESPEC_DEFINED
struct timespec {
	time_t tv_sec; /* seconds */
	long tv_nsec;  /* nanoseconds */
};
#endif

#if !defined(WIN_PTHREADS_TIME_H)
#define MUST_IMPLEMENT_CLOCK_GETTIME
#endif

#ifdef MUST_IMPLEMENT_CLOCK_GETTIME
#define clock_gettime mg_clock_gettime
static int
clock_gettime(clockid_t clk_id, struct timespec *tp)
{
	FILETIME ft;
	ULARGE_INTEGER li, li2;
	BOOL ok = FALSE;
	double d;
	static double perfcnt_per_sec = 0.0;

	if (tp) {
		memset(tp, 0, sizeof(*tp));

		if (clk_id == CLOCK_REALTIME) {

			/* BEGIN: CLOCK_REALTIME = wall clock (date and time) */
			GetSystemTimeAsFileTime(&ft);
			li.LowPart = ft.dwLowDateTime;
			li.HighPart = ft.dwHighDateTime;
			li.QuadPart -= 116444736000000000; /* 1.1.1970 in filedate */
			tp->tv_sec = (time_t)(li.QuadPart / 10000000);
			tp->tv_nsec = (long)(li.QuadPart % 10000000) * 100;
			ok = TRUE;
			/* END: CLOCK_REALTIME */

		} else if (clk_id == CLOCK_MONOTONIC) {

			/* BEGIN: CLOCK_MONOTONIC = stopwatch (time differences) */
			if (perfcnt_per_sec == 0.0) {
				QueryPerformanceFrequency((LARGE_INTEGER *)&li);
				perfcnt_per_sec = 1.0 / li.QuadPart;
			}
			if (perfcnt_per_sec != 0.0) {
				QueryPerformanceCounter((LARGE_INTEGER *)&li);
				d = li.QuadPart * perfcnt_per_sec;
				tp->tv_sec = (time_t)d;
				d -= tp->tv_sec;
				tp->tv_nsec = (long)(d * 1.0E9);
				ok = TRUE;
			}
			/* END: CLOCK_MONOTONIC */

		} else if (clk_id == CLOCK_THREAD) {

			/* BEGIN: CLOCK_THREAD = CPU usage of thread */
			FILETIME t_create, t_exit, t_kernel, t_user;
			if (GetThreadTimes(GetCurrentThread(),
			                   &t_create,
			                   &t_exit,
			                   &t_kernel,
			                   &t_user)) {
				li.LowPart = t_user.dwLowDateTime;
				li.HighPart = t_user.dwHighDateTime;
				li2.LowPart = t_kernel.dwLowDateTime;
				li2.HighPart = t_kernel.dwHighDateTime;
				li.QuadPart += li2.QuadPart;
				tp->tv_sec = (time_t)(li.QuadPart / 10000000);
				tp->tv_nsec = (long)(li.QuadPart % 10000000) * 100;
				ok = TRUE;
			}
			/* END: CLOCK_THREAD */

		} else if (clk_id == CLOCK_PROCESS) {

			/* BEGIN: CLOCK_PROCESS = CPU usage of process */
			FILETIME t_create, t_exit, t_kernel, t_user;
			if (GetProcessTimes(GetCurrentProcess(),
			                    &t_create,
			                    &t_exit,
			                    &t_kernel,
			                    &t_user)) {
				li.LowPart = t_user.dwLowDateTime;
				li.HighPart = t_user.dwHighDateTime;
				li2.LowPart = t_kernel.dwLowDateTime;
				li2.HighPart = t_kernel.dwHighDateTime;
				li.QuadPart += li2.QuadPart;
				tp->tv_sec = (time_t)(li.QuadPart / 10000000);
				tp->tv_nsec = (long)(li.QuadPart % 10000000) * 100;
				ok = TRUE;
			}
			/* END: CLOCK_PROCESS */

		} else {

			/* BEGIN: unknown clock */
			/* ok = FALSE; already set by init */
			/* END: unknown clock */
		}
	}

	return ok ? 0 : -1;
}
#endif


#define pid_t HANDLE /* MINGW typedefs pid_t to int. Using #define here. */

static int pthread_mutex_lock(pthread_mutex_t *);
static int pthread_mutex_unlock(pthread_mutex_t *);
static void path_to_unicode(const struct mg_connection *conn,
                            const char *path,
                            wchar_t *wbuf,
                            size_t wbuf_len);

/* All file operations need to be rewritten to solve #246. */

#include "file_ops.inl"

struct mg_file;

static const char *
mg_fgets(char *buf, size_t size, struct mg_file *filep, char **p);


/* POSIX dirent interface */
struct dirent {
	char d_name[PATH_MAX];
};

typedef struct DIR {
	HANDLE handle;
	WIN32_FIND_DATAW info;
	struct dirent result;
} DIR;

#if defined(_WIN32) && !defined(POLLIN)
#ifndef HAVE_POLL
struct pollfd {
	SOCKET fd;
	short events;
	short revents;
};
#define POLLIN (0x0300)
#endif
#endif

/* Mark required libraries */
#if defined(_MSC_VER)
#pragma comment(lib, "Ws2_32.lib")
#endif

#else /* defined(_WIN32) && !defined(__SYMBIAN32__) -                          \
         WINDOWS / UNIX include block */

#include <sys/wait.h>
#include <sys/socket.h>
#include <sys/poll.h>
#include <netinet/in.h>
#include <arpa/inet.h>
#include <sys/time.h>
#include <sys/utsname.h>
#include <stdint.h>
#include <inttypes.h>
#include <netdb.h>
#include <netinet/tcp.h>
typedef const void *SOCK_OPT_TYPE;

#if defined(ANDROID)
typedef unsigned short int in_port_t;
#endif

#include <pwd.h>
#include <unistd.h>
#include <grp.h>
#include <dirent.h>
#define vsnprintf_impl vsnprintf

#if !defined(NO_SSL_DL) && !defined(NO_SSL)
#include <dlfcn.h>
#endif
#include <pthread.h>
#if defined(__MACH__)
#define SSL_LIB "libssl.dylib"
#define CRYPTO_LIB "libcrypto.dylib"
#else
#if !defined(SSL_LIB)
#define SSL_LIB "libssl.so"
#endif
#if !defined(CRYPTO_LIB)
#define CRYPTO_LIB "libcrypto.so"
#endif
#endif
#ifndef O_BINARY
#define O_BINARY (0)
#endif /* O_BINARY */
#define closesocket(a) (close(a))
#define mg_mkdir(conn, path, mode) (mkdir(path, mode))
#define mg_remove(conn, x) (remove(x))
#define mg_sleep(x) (usleep((x)*1000))
#define mg_opendir(conn, x) (opendir(x))
#define mg_closedir(x) (closedir(x))
#define mg_readdir(x) (readdir(x))
#define ERRNO (errno)
#define INVALID_SOCKET (-1)
#define INT64_FMT PRId64
#define UINT64_FMT PRIu64
typedef int SOCKET;
#define WINCDECL

#if defined(__hpux)
/* HPUX 11 does not have monotonic, fall back to realtime */
#ifndef CLOCK_MONOTONIC
#define CLOCK_MONOTONIC CLOCK_REALTIME
#endif

/* HPUX defines socklen_t incorrectly as size_t which is 64bit on
 * Itanium.  Without defining _XOPEN_SOURCE or _XOPEN_SOURCE_EXTENDED
 * the prototypes use int* rather than socklen_t* which matches the
 * actual library expectation.  When called with the wrong size arg
 * accept() returns a zero client inet addr and check_acl() always
 * fails.  Since socklen_t is widely used below, just force replace
 * their typedef with int. - DTL
 */
#define socklen_t int
#endif /* hpux */

#endif /* defined(_WIN32) && !defined(__SYMBIAN32__) -                         \
          WINDOWS / UNIX include block */

/* va_copy should always be a macro, C99 and C++11 - DTL */
#ifndef va_copy
#define va_copy(x, y) ((x) = (y))
#endif

#ifdef _WIN32
/* Create substitutes for POSIX functions in Win32. */

#if defined(__MINGW32__)
/* Show no warning in case system functions are not used. */
#pragma GCC diagnostic push
#pragma GCC diagnostic ignored "-Wunused-function"
#endif


static CRITICAL_SECTION global_log_file_lock;

FUNCTION_MAY_BE_UNUSED
static DWORD
pthread_self(void)
{
	return GetCurrentThreadId();
}


FUNCTION_MAY_BE_UNUSED
static int
pthread_key_create(
    pthread_key_t *key,
    void (*_ignored)(void *) /* destructor not supported for Windows */
    )
{
	(void)_ignored;

	if ((key != 0)) {
		*key = TlsAlloc();
		return (*key != TLS_OUT_OF_INDEXES) ? 0 : -1;
	}
	return -2;
}


FUNCTION_MAY_BE_UNUSED
static int
pthread_key_delete(pthread_key_t key)
{
	return TlsFree(key) ? 0 : 1;
}


FUNCTION_MAY_BE_UNUSED
static int
pthread_setspecific(pthread_key_t key, void *value)
{
	return TlsSetValue(key, value) ? 0 : 1;
}


FUNCTION_MAY_BE_UNUSED
static void *
pthread_getspecific(pthread_key_t key)
{
	return TlsGetValue(key);
}

#if defined(__MINGW32__)
/* Enable unused function warning again */
#pragma GCC diagnostic pop
#endif

static struct pthread_mutex_undefined_struct *pthread_mutex_attr = NULL;
#else
static pthread_mutexattr_t pthread_mutex_attr;
#endif /* _WIN32 */


#define PASSWORDS_FILE_NAME ".htpasswd"
#define CGI_ENVIRONMENT_SIZE (4096)
#define MAX_CGI_ENVIR_VARS (256)
#define MG_BUF_LEN (8192)

#define ARRAY_SIZE(array) (sizeof(array) / sizeof(array[0]))


#if defined(_WIN32_WCE)
/* Create substitutes for POSIX functions in Win32. */

#if defined(__MINGW32__)
/* Show no warning in case system functions are not used. */
#pragma GCC diagnostic push
#pragma GCC diagnostic ignored "-Wunused-function"
#endif


FUNCTION_MAY_BE_UNUSED
static time_t
time(time_t *ptime)
{
	time_t t;
	SYSTEMTIME st;
	FILETIME ft;

	GetSystemTime(&st);
	SystemTimeToFileTime(&st, &ft);
	t = SYS2UNIX_TIME(ft.dwLowDateTime, ft.dwHighDateTime);

	if (ptime != NULL) {
		*ptime = t;
	}

	return t;
}


FUNCTION_MAY_BE_UNUSED
static struct tm *
localtime_s(const time_t *ptime, struct tm *ptm)
{
	int64_t t = ((int64_t)*ptime) * RATE_DIFF + EPOCH_DIFF;
	FILETIME ft, lft;
	SYSTEMTIME st;
	TIME_ZONE_INFORMATION tzinfo;

	if (ptm == NULL) {
		return NULL;
	}

	*(int64_t *)&ft = t;
	FileTimeToLocalFileTime(&ft, &lft);
	FileTimeToSystemTime(&lft, &st);
	ptm->tm_year = st.wYear - 1900;
	ptm->tm_mon = st.wMonth - 1;
	ptm->tm_wday = st.wDayOfWeek;
	ptm->tm_mday = st.wDay;
	ptm->tm_hour = st.wHour;
	ptm->tm_min = st.wMinute;
	ptm->tm_sec = st.wSecond;
	ptm->tm_yday = 0; /* hope nobody uses this */
	ptm->tm_isdst =
	    (GetTimeZoneInformation(&tzinfo) == TIME_ZONE_ID_DAYLIGHT) ? 1 : 0;

	return ptm;
}


FUNCTION_MAY_BE_UNUSED
static struct tm *
gmtime_s(const time_t *ptime, struct tm *ptm)
{
	/* FIXME(lsm): fix this. */
	return localtime_s(ptime, ptm);
}


static int mg_atomic_inc(volatile int *addr);
static struct tm tm_array[MAX_WORKER_THREADS];
static int tm_index = 0;


FUNCTION_MAY_BE_UNUSED
static struct tm *
localtime(const time_t *ptime)
{
	int i = mg_atomic_inc(&tm_index) % (sizeof(tm_array) / sizeof(tm_array[0]));
	return localtime_s(ptime, tm_array + i);
}


FUNCTION_MAY_BE_UNUSED
static struct tm *
gmtime(const time_t *ptime)
{
	int i = mg_atomic_inc(&tm_index) % ARRAY_SIZE(tm_array);
	return gmtime_s(ptime, tm_array + i);
}


FUNCTION_MAY_BE_UNUSED
static size_t
strftime(char *dst, size_t dst_size, const char *fmt, const struct tm *tm)
{
	/* TODO: (void)mg_snprintf(NULL, dst, dst_size, "implement strftime()
	 * for WinCE"); */
	return 0;
}

#define _beginthreadex(psec, stack, func, prm, flags, ptid)                    \
	(uintptr_t) CreateThread(psec, stack, func, prm, flags, ptid)

#define remove(f) mg_remove(NULL, f)


FUNCTION_MAY_BE_UNUSED
static int
rename(const char *a, const char *b)
{
	wchar_t wa[PATH_MAX];
	wchar_t wb[PATH_MAX];
	path_to_unicode(NULL, a, wa, ARRAY_SIZE(wa));
	path_to_unicode(NULL, b, wb, ARRAY_SIZE(wb));

	return MoveFileW(wa, wb) ? 0 : -1;
}


struct stat {
	int64_t st_size;
	time_t st_mtime;
};


FUNCTION_MAY_BE_UNUSED
static int
stat(const char *name, struct stat *st)
{
	wchar_t wbuf[PATH_MAX];
	WIN32_FILE_ATTRIBUTE_DATA attr;
	time_t creation_time, write_time;

	path_to_unicode(NULL, name, wbuf, ARRAY_SIZE(wbuf));
	memset(&attr, 0, sizeof(attr));

	GetFileAttributesExW(wbuf, GetFileExInfoStandard, &attr);
	st->st_size =
	    (((int64_t)attr.nFileSizeHigh) << 32) + (int64_t)attr.nFileSizeLow;

	write_time = SYS2UNIX_TIME(attr.ftLastWriteTime.dwLowDateTime,
	                           attr.ftLastWriteTime.dwHighDateTime);
	creation_time = SYS2UNIX_TIME(attr.ftCreationTime.dwLowDateTime,
	                              attr.ftCreationTime.dwHighDateTime);

	if (creation_time > write_time) {
		st->st_mtime = creation_time;
	} else {
		st->st_mtime = write_time;
	}
	return 0;
}

#define access(x, a) 1 /* not required anyway */

/* WinCE-TODO: define stat, remove, rename, _rmdir, _lseeki64 */
/* Values from errno.h in Windows SDK (Visual Studio). */
#define EEXIST 17
#define EACCES 13
#define ENOENT 2

#if defined(__MINGW32__)
/* Enable unused function warning again */
#pragma GCC diagnostic pop
#endif

#endif /* defined(_WIN32_WCE) */


#if defined(__GNUC__) || defined(__MINGW32__)
/* Show no warning in case system functions are not used. */
#define GCC_VERSION                                                            \
	(__GNUC__ * 10000 + __GNUC_MINOR__ * 100 + __GNUC_PATCHLEVEL__)
#if GCC_VERSION >= 40500
#pragma GCC diagnostic push
#pragma GCC diagnostic ignored "-Wunused-function"
#endif /* GCC_VERSION >= 40500 */
#endif /* defined(__GNUC__) || defined(__MINGW32__) */
#if defined(__clang__)
/* Show no warning in case system functions are not used. */
#pragma clang diagnostic push
#pragma clang diagnostic ignored "-Wunused-function"
#endif

static pthread_mutex_t global_lock_mutex;


#if defined(_WIN32) && !defined(__SYMBIAN32__)
/* Forward declaration for Windows */
FUNCTION_MAY_BE_UNUSED
static int pthread_mutex_lock(pthread_mutex_t *mutex);

FUNCTION_MAY_BE_UNUSED
static int pthread_mutex_unlock(pthread_mutex_t *mutex);
#endif


FUNCTION_MAY_BE_UNUSED
static void
mg_global_lock(void)
{
	(void)pthread_mutex_lock(&global_lock_mutex);
}


FUNCTION_MAY_BE_UNUSED
static void
mg_global_unlock(void)
{
	(void)pthread_mutex_unlock(&global_lock_mutex);
}


FUNCTION_MAY_BE_UNUSED
static int
mg_atomic_inc(volatile int *addr)
{
	int ret;
#if defined(_WIN32) && !defined(__SYMBIAN32__) && !defined(NO_ATOMICS)
	/* Depending on the SDK, this function uses either
	 * (volatile unsigned int *) or (volatile LONG *),
	 * so whatever you use, the other SDK is likely to raise a warning. */
	ret = InterlockedIncrement((volatile long *)addr);
#elif defined(__GNUC__)                                                        \
    && ((__GNUC__ > 4) || ((__GNUC__ == 4) && (__GNUC_MINOR__ > 0)))           \
    && !defined(NO_ATOMICS)
	ret = __sync_add_and_fetch(addr, 1);
#else
	mg_global_lock();
	ret = (++(*addr));
	mg_global_unlock();
#endif
	return ret;
}


FUNCTION_MAY_BE_UNUSED
static int
mg_atomic_dec(volatile int *addr)
{
	int ret;
#if defined(_WIN32) && !defined(__SYMBIAN32__) && !defined(NO_ATOMICS)
	/* Depending on the SDK, this function uses either
	 * (volatile unsigned int *) or (volatile LONG *),
	 * so whatever you use, the other SDK is likely to raise a warning. */
	ret = InterlockedDecrement((volatile long *)addr);
#elif defined(__GNUC__)                                                        \
    && ((__GNUC__ > 4) || ((__GNUC__ == 4) && (__GNUC_MINOR__ > 0)))           \
    && !defined(NO_ATOMICS)
	ret = __sync_sub_and_fetch(addr, 1);
#else
	mg_global_lock();
	ret = (--(*addr));
	mg_global_unlock();
#endif
	return ret;
}


#if defined(USE_SERVER_STATS)
static int64_t
mg_atomic_add(volatile int64_t *addr, int64_t value)
{
	int64_t ret;
#if defined(_WIN32) && !defined(__SYMBIAN32__) && !defined(NO_ATOMICS)
	ret = InterlockedAdd64(addr, value);
#elif defined(__GNUC__)                                                        \
    && ((__GNUC__ > 4) || ((__GNUC__ == 4) && (__GNUC_MINOR__ > 0)))           \
    && !defined(NO_ATOMICS)
	ret = __sync_add_and_fetch(addr, value);
#else
	mg_global_lock();
	*addr += value;
	ret = (*addr);
	mg_global_unlock();
#endif
	return ret;
}
#endif


#if defined(__GNUC__)
/* Show no warning in case system functions are not used. */
#if GCC_VERSION >= 40500
#pragma GCC diagnostic pop
#endif /* GCC_VERSION >= 40500 */
#endif /* defined(__GNUC__) */
#if defined(__clang__)
/* Show no warning in case system functions are not used. */
#pragma clang diagnostic pop
#endif


#if defined(USE_SERVER_STATS)

struct mg_memory_stat {
	volatile int64_t totalMemUsed;
	volatile int64_t maxMemUsed;
	volatile int blockCount;
};


static struct mg_memory_stat *get_memory_stat(struct mg_context *ctx);


static void *
mg_malloc_ex(size_t size,
             struct mg_context *ctx,
             const char *file,
             unsigned line)
{
	void *data = malloc(size + 2 * sizeof(uintptr_t));
	void *memory = 0;
	struct mg_memory_stat *mstat = get_memory_stat(ctx);

#if defined(MEMORY_DEBUGGING)
	char mallocStr[256];
#else
	(void)file;
	(void)line;
#endif

	if (data) {
		int64_t mmem = mg_atomic_add(&mstat->totalMemUsed, (int64_t)size);
		if (mmem > mstat->maxMemUsed) {
			/* could use atomic compare exchange, but this
			 * seems overkill for statistics data */
			mstat->maxMemUsed = mmem;
		}

		mg_atomic_inc(&mstat->blockCount);
		((uintptr_t *)data)[0] = size;
		((uintptr_t *)data)[1] = (uintptr_t)mstat;
		memory = (void *)(((char *)data) + 2 * sizeof(uintptr_t));
	}

#if defined(MEMORY_DEBUGGING)
	sprintf(mallocStr,
	        "MEM: %p %5lu alloc   %7lu %4lu --- %s:%u\n",
	        memory,
	        (unsigned long)size,
	        (unsigned long)mstat->totalMemUsed,
	        (unsigned long)mstat->blockCount,
	        file,
	        line);
#if defined(_WIN32)
	OutputDebugStringA(mallocStr);
#else
	DEBUG_TRACE("%s", mallocStr);
#endif
#endif

	return memory;
}


static void *
mg_calloc_ex(size_t count,
             size_t size,
             struct mg_context *ctx,
             const char *file,
             unsigned line)
{
	void *data = mg_malloc_ex(size * count, ctx, file, line);

	if (data) {
		memset(data, 0, size * count);
	}
	return data;
}


static void
mg_free_ex(void *memory, const char *file, unsigned line)
{
	void *data = (void *)(((char *)memory) - 2 * sizeof(uintptr_t));


#if defined(MEMORY_DEBUGGING)
	char mallocStr[256];
#else
	(void)file;
	(void)line;
#endif

	if (memory) {
		uintptr_t size = ((uintptr_t *)data)[0];
		struct mg_memory_stat *mstat =
		    (struct mg_memory_stat *)(((uintptr_t *)data)[1]);
		mg_atomic_add(&mstat->totalMemUsed, -(int64_t)size);
		mg_atomic_dec(&mstat->blockCount);
#if defined(MEMORY_DEBUGGING)
		sprintf(mallocStr,
		        "MEM: %p %5lu free    %7lu %4lu --- %s:%u\n",
		        memory,
		        (unsigned long)size,
		        (unsigned long)mstat->totalMemUsed,
		        (unsigned long)mstat->blockCount,
		        file,
		        line);
#if defined(_WIN32)
		OutputDebugStringA(mallocStr);
#else
		DEBUG_TRACE("%s", mallocStr);
#endif
#endif
		free(data);
	}
}


static void *
mg_realloc_ex(void *memory,
              size_t newsize,
              struct mg_context *ctx,
              const char *file,
              unsigned line)
{
	void *data;
	void *_realloc;
	uintptr_t oldsize;

#if defined(MEMORY_DEBUGGING)
	char mallocStr[256];
#else
	(void)file;
	(void)line;
#endif

	if (newsize) {
		if (memory) {
			/* Reallocate existing block */
			struct mg_memory_stat *mstat;
			data = (void *)(((char *)memory) - 2 * sizeof(uintptr_t));
			oldsize = ((uintptr_t *)data)[0];
			mstat = (struct mg_memory_stat *)((uintptr_t *)data)[1];
			_realloc = realloc(data, newsize + 2 * sizeof(uintptr_t));
			if (_realloc) {
				data = _realloc;
				mg_atomic_add(&mstat->totalMemUsed, -(int64_t)oldsize);
#if defined(MEMORY_DEBUGGING)
				sprintf(mallocStr,
				        "MEM: %p %5lu r-free  %7lu %4lu --- %s:%u\n",
				        memory,
				        (unsigned long)oldsize,
				        (unsigned long)mstat->totalMemUsed,
				        (unsigned long)mstat->blockCount,
				        file,
				        line);
#if defined(_WIN32)
				OutputDebugStringA(mallocStr);
#else
				DEBUG_TRACE("%s", mallocStr);
#endif
#endif
				mg_atomic_add(&mstat->totalMemUsed, (int64_t)newsize);
#if defined(MEMORY_DEBUGGING)
				sprintf(mallocStr,
				        "MEM: %p %5lu r-alloc %7lu %4lu --- %s:%u\n",
				        memory,
				        (unsigned long)newsize,
				        (unsigned long)mstat->totalMemUsed,
				        (unsigned long)mstat->blockCount,
				        file,
				        line);
#if defined(_WIN32)
				OutputDebugStringA(mallocStr);
#else
				DEBUG_TRACE("%s", mallocStr);
#endif
#endif
				*(uintptr_t *)data = newsize;
				data = (void *)(((char *)data) + 2 * sizeof(uintptr_t));
			} else {
#if defined(MEMORY_DEBUGGING)
#if defined(_WIN32)
				OutputDebugStringA("MEM: realloc failed\n");
#else
				DEBUG_TRACE("%s", "MEM: realloc failed\n");
#endif
#endif
				return _realloc;
			}
		} else {
			/* Allocate new block */
			data = mg_malloc_ex(newsize, ctx, file, line);
		}
	} else {
		/* Free existing block */
		data = 0;
		mg_free_ex(memory, file, line);
	}

	return data;
}

#define mg_malloc(a) mg_malloc_ex(a, NULL, __FILE__, __LINE__)
#define mg_calloc(a, b) mg_calloc_ex(a, b, NULL, __FILE__, __LINE__)
#define mg_realloc(a, b) mg_realloc_ex(a, b, NULL, __FILE__, __LINE__)
#define mg_free(a) mg_free_ex(a, __FILE__, __LINE__)

#define mg_malloc_ctx(a, c) mg_malloc_ex(a, c, __FILE__, __LINE__)
#define mg_calloc_ctx(a, b, c) mg_calloc_ex(a, b, c, __FILE__, __LINE__)
#define mg_realloc_ctx(a, b, c) mg_realloc_ex(a, b, c, __FILE__, __LINE__)

#else /* USE_SERVER_STATS */

static __inline void *
mg_malloc(size_t a)
{
	return malloc(a);
}

static __inline void *
mg_calloc(size_t a, size_t b)
{
	return calloc(a, b);
}

static __inline void *
mg_realloc(void *a, size_t b)
{
	return realloc(a, b);
}

static __inline void
mg_free(void *a)
{
	free(a);
}

#define mg_malloc_ctx(a, c) mg_malloc(a)
#define mg_calloc_ctx(a, b, c) mg_calloc(a, b)
#define mg_realloc_ctx(a, b, c) mg_realloc(a, b)
#define mg_free_ctx(a, c) mg_free(a)

#endif /* USE_SERVER_STATS */


static void mg_vsnprintf(const struct mg_connection *conn,
                         int *truncated,
                         char *buf,
                         size_t buflen,
                         const char *fmt,
                         va_list ap);

static void mg_snprintf(const struct mg_connection *conn,
                        int *truncated,
                        char *buf,
                        size_t buflen,
                        PRINTF_FORMAT_STRING(const char *fmt),
                        ...) PRINTF_ARGS(5, 6);

/* This following lines are just meant as a reminder to use the mg-functions
 * for memory management */
#ifdef malloc
#undef malloc
#endif
#ifdef calloc
#undef calloc
#endif
#ifdef realloc
#undef realloc
#endif
#ifdef free
#undef free
#endif
#ifdef snprintf
#undef snprintf
#endif
#ifdef vsnprintf
#undef vsnprintf
#endif
#define malloc DO_NOT_USE_THIS_FUNCTION__USE_mg_malloc
#define calloc DO_NOT_USE_THIS_FUNCTION__USE_mg_calloc
#define realloc DO_NOT_USE_THIS_FUNCTION__USE_mg_realloc
#define free DO_NOT_USE_THIS_FUNCTION__USE_mg_free
#define snprintf DO_NOT_USE_THIS_FUNCTION__USE_mg_snprintf
#ifdef _WIN32 /* vsnprintf must not be used in any system, * \ \ \             \
               * but this define only works well for Windows. */
#define vsnprintf DO_NOT_USE_THIS_FUNCTION__USE_mg_vsnprintf
#endif


/* mg_init_library counter */
static int mg_init_library_called = 0;

#if !defined(NO_SSL)
static int mg_ssl_initialized = 0;
#endif

static pthread_key_t sTlsKey; /* Thread local storage index */
static int thread_idx_max = 0;


struct mg_workerTLS {
	int is_master;
	unsigned long thread_idx;
#if defined(_WIN32) && !defined(__SYMBIAN32__)
	HANDLE pthread_cond_helper_mutex;
	struct mg_workerTLS *next_waiting_thread;
#endif
};


#if defined(__GNUC__) || defined(__MINGW32__)
/* Show no warning in case system functions are not used. */
#if GCC_VERSION >= 40500
#pragma GCC diagnostic push
#pragma GCC diagnostic ignored "-Wunused-function"
#endif /* GCC_VERSION >= 40500 */
#endif /* defined(__GNUC__) || defined(__MINGW32__) */
#if defined(__clang__)
/* Show no warning in case system functions are not used. */
#pragma clang diagnostic push
#pragma clang diagnostic ignored "-Wunused-function"
#endif


/* Get a unique thread ID as unsigned long, independent from the data type
 * of thread IDs defined by the operating system API.
 * If two calls to mg_current_thread_id  return the same value, they calls
 * are done from the same thread. If they return different values, they are
 * done from different threads. (Provided this function is used in the same
 * process context and threads are not repeatedly created and deleted, but
 * CivetWeb does not do that).
 * This function must match the signature required for SSL id callbacks:
 * CRYPTO_set_id_callback
 */
FUNCTION_MAY_BE_UNUSED
static unsigned long
mg_current_thread_id(void)
{
#ifdef _WIN32
	return GetCurrentThreadId();
#else

#ifdef __clang__
#pragma clang diagnostic push
#pragma clang diagnostic ignored "-Wunreachable-code"
/* For every compiler, either "sizeof(pthread_t) > sizeof(unsigned long)"
 * or not, so one of the two conditions will be unreachable by construction.
 * Unfortunately the C standard does not define a way to check this at
 * compile time, since the #if preprocessor conditions can not use the sizeof
 * operator as an argument. */
#endif

	if (sizeof(pthread_t) > sizeof(unsigned long)) {
		/* This is the problematic case for CRYPTO_set_id_callback:
		 * The OS pthread_t can not be cast to unsigned long. */
		struct mg_workerTLS *tls =
		    (struct mg_workerTLS *)pthread_getspecific(sTlsKey);
		if (tls == NULL) {
			/* SSL called from an unknown thread: Create some thread index.
			 */
			tls = (struct mg_workerTLS *)mg_malloc(sizeof(struct mg_workerTLS));
			tls->is_master = -2; /* -2 means "3rd party thread" */
			tls->thread_idx = (unsigned)mg_atomic_inc(&thread_idx_max);
			pthread_setspecific(sTlsKey, tls);
		}
		return tls->thread_idx;
	} else {
		/* pthread_t may be any data type, so a simple cast to unsigned long
		 * can rise a warning/error, depending on the platform.
		 * Here memcpy is used as an anything-to-anything cast. */
		unsigned long ret = 0;
		pthread_t t = pthread_self();
		memcpy(&ret, &t, sizeof(pthread_t));
		return ret;
	}

#ifdef __clang__
#pragma clang diagnostic pop
#endif

#endif
}


FUNCTION_MAY_BE_UNUSED
static uint64_t
mg_get_current_time_ns(void)
{
	struct timespec tsnow;
	clock_gettime(CLOCK_REALTIME, &tsnow);
	return (((uint64_t)tsnow.tv_sec) * 1000000000) + (uint64_t)tsnow.tv_nsec;
}


#if defined(__GNUC__)
/* Show no warning in case system functions are not used. */
#if GCC_VERSION >= 40500
#pragma GCC diagnostic pop
#endif /* GCC_VERSION >= 40500 */
#endif /* defined(__GNUC__) */
#if defined(__clang__)
/* Show no warning in case system functions are not used. */
#pragma clang diagnostic pop
#endif


#if !defined(DEBUG_TRACE)
#if defined(DEBUG)
static void DEBUG_TRACE_FUNC(const char *func,
                             unsigned line,
                             PRINTF_FORMAT_STRING(const char *fmt),
                             ...) PRINTF_ARGS(3, 4);

static void
DEBUG_TRACE_FUNC(const char *func, unsigned line, const char *fmt, ...)
{
	va_list args;
	uint64_t nsnow;
	static uint64_t nslast;
	struct timespec tsnow;

	/* Get some operating system independent thread id */
	unsigned long thread_id = mg_current_thread_id();

	clock_gettime(CLOCK_REALTIME, &tsnow);
	nsnow = ((uint64_t)tsnow.tv_sec) * ((uint64_t)1000000000)
	        + ((uint64_t)tsnow.tv_nsec);

	if (!nslast) {
		nslast = nsnow;
	}

	flockfile(stdout);
	printf("*** %lu.%09lu %12" INT64_FMT " %lu %s:%u: ",
	       (unsigned long)tsnow.tv_sec,
	       (unsigned long)tsnow.tv_nsec,
	       nsnow - nslast,
	       thread_id,
	       func,
	       line);
	va_start(args, fmt);
	vprintf(fmt, args);
	va_end(args);
	putchar('\n');
	fflush(stdout);
	funlockfile(stdout);
	nslast = nsnow;
}

#define DEBUG_TRACE(fmt, ...)                                                  \
	DEBUG_TRACE_FUNC(__func__, __LINE__, fmt, __VA_ARGS__)

#else
#define DEBUG_TRACE(fmt, ...)                                                  \
	do {                                                                       \
	} while (0)
#endif /* DEBUG */
#endif /* DEBUG_TRACE */


#define MD5_STATIC static
#include "md5.inl"

/* Darwin prior to 7.0 and Win32 do not have socklen_t */
#ifdef NO_SOCKLEN_T
typedef int socklen_t;
#endif /* NO_SOCKLEN_T */
#define _DARWIN_UNLIMITED_SELECT

#define IP_ADDR_STR_LEN (50) /* IPv6 hex string is 46 chars */

#if !defined(MSG_NOSIGNAL)
#define MSG_NOSIGNAL (0)
#endif

#if !defined(SOMAXCONN)
#define SOMAXCONN (100)
#endif

/* Size of the accepted socket queue */
#if !defined(MGSQLEN)
#define MGSQLEN (20)
#endif


#if defined(NO_SSL)
typedef struct SSL SSL; /* dummy for SSL argument to push/pull */
typedef struct SSL_CTX SSL_CTX;
#else
#if defined(NO_SSL_DL)
#include <openssl/ssl.h>
#include <openssl/err.h>
#include <openssl/crypto.h>
#include <openssl/x509.h>
#include <openssl/pem.h>
#include <openssl/engine.h>
#include <openssl/conf.h>
#include <openssl/dh.h>
#include <openssl/bn.h>
#include <openssl/opensslv.h>
#else

/* SSL loaded dynamically from DLL.
 * I put the prototypes here to be independent from OpenSSL source
 * installation. */

typedef struct ssl_st SSL;
typedef struct ssl_method_st SSL_METHOD;
typedef struct ssl_ctx_st SSL_CTX;
typedef struct x509_store_ctx_st X509_STORE_CTX;
typedef struct x509_name X509_NAME;
typedef struct asn1_integer ASN1_INTEGER;
typedef struct bignum BIGNUM;
typedef struct ossl_init_settings_st OPENSSL_INIT_SETTINGS;
typedef struct evp_md EVP_MD;
typedef struct x509 X509;


#define SSL_CTRL_OPTIONS (32)
#define SSL_CTRL_CLEAR_OPTIONS (77)
#define SSL_CTRL_SET_ECDH_AUTO (94)

#define OPENSSL_INIT_NO_LOAD_SSL_STRINGS 0x00100000L
#define OPENSSL_INIT_LOAD_SSL_STRINGS 0x00200000L
#define OPENSSL_INIT_LOAD_CRYPTO_STRINGS 0x00000002L

#define SSL_VERIFY_NONE (0)
#define SSL_VERIFY_PEER (1)
#define SSL_VERIFY_FAIL_IF_NO_PEER_CERT (2)
#define SSL_VERIFY_CLIENT_ONCE (4)
#define SSL_OP_ALL ((long)(0x80000BFFUL))
#define SSL_OP_NO_SSLv2 (0x01000000L)
#define SSL_OP_NO_SSLv3 (0x02000000L)
#define SSL_OP_NO_TLSv1 (0x04000000L)
#define SSL_OP_NO_TLSv1_2 (0x08000000L)
#define SSL_OP_NO_TLSv1_1 (0x10000000L)
#define SSL_OP_SINGLE_DH_USE (0x00100000L)
#define SSL_OP_CIPHER_SERVER_PREFERENCE (0x00400000L)
#define SSL_OP_NO_SESSION_RESUMPTION_ON_RENEGOTIATION (0x00010000L)
#define SSL_OP_NO_COMPRESSION (0x00020000L)

#define SSL_CB_HANDSHAKE_START (0x10)
#define SSL_CB_HANDSHAKE_DONE (0x20)

#define SSL_ERROR_NONE (0)
#define SSL_ERROR_SSL (1)
#define SSL_ERROR_WANT_READ (2)
#define SSL_ERROR_WANT_WRITE (3)
#define SSL_ERROR_WANT_X509_LOOKUP (4)
#define SSL_ERROR_SYSCALL (5) /* see errno */
#define SSL_ERROR_ZERO_RETURN (6)
#define SSL_ERROR_WANT_CONNECT (7)
#define SSL_ERROR_WANT_ACCEPT (8)


struct ssl_func {
	const char *name;  /* SSL function name */
	void (*ptr)(void); /* Function pointer */
};


#ifdef OPENSSL_API_1_1

#define SSL_free (*(void (*)(SSL *))ssl_sw[0].ptr)
#define SSL_accept (*(int (*)(SSL *))ssl_sw[1].ptr)
#define SSL_connect (*(int (*)(SSL *))ssl_sw[2].ptr)
#define SSL_read (*(int (*)(SSL *, void *, int))ssl_sw[3].ptr)
#define SSL_write (*(int (*)(SSL *, const void *, int))ssl_sw[4].ptr)
#define SSL_get_error (*(int (*)(SSL *, int))ssl_sw[5].ptr)
#define SSL_set_fd (*(int (*)(SSL *, SOCKET))ssl_sw[6].ptr)
#define SSL_new (*(SSL * (*)(SSL_CTX *))ssl_sw[7].ptr)
#define SSL_CTX_new (*(SSL_CTX * (*)(SSL_METHOD *))ssl_sw[8].ptr)
#define TLS_server_method (*(SSL_METHOD * (*)(void))ssl_sw[9].ptr)
#define OPENSSL_init_ssl                                                       \
	(*(int (*)(uint64_t opts,                                                  \
	           const OPENSSL_INIT_SETTINGS *settings))ssl_sw[10].ptr)
#define SSL_CTX_use_PrivateKey_file                                            \
	(*(int (*)(SSL_CTX *, const char *, int))ssl_sw[11].ptr)
#define SSL_CTX_use_certificate_file                                           \
	(*(int (*)(SSL_CTX *, const char *, int))ssl_sw[12].ptr)
#define SSL_CTX_set_default_passwd_cb                                          \
	(*(void (*)(SSL_CTX *, mg_callback_t))ssl_sw[13].ptr)
#define SSL_CTX_free (*(void (*)(SSL_CTX *))ssl_sw[14].ptr)
#define SSL_CTX_use_certificate_chain_file                                     \
	(*(int (*)(SSL_CTX *, const char *))ssl_sw[15].ptr)
#define TLS_client_method (*(SSL_METHOD * (*)(void))ssl_sw[16].ptr)
#define SSL_pending (*(int (*)(SSL *))ssl_sw[17].ptr)
#define SSL_CTX_set_verify                                                     \
	(*(void (*)(SSL_CTX *,                                                     \
	            int,                                                           \
	            int (*verify_callback)(int, X509_STORE_CTX *)))ssl_sw[18].ptr)
#define SSL_shutdown (*(int (*)(SSL *))ssl_sw[19].ptr)
#define SSL_CTX_load_verify_locations                                          \
	(*(int (*)(SSL_CTX *, const char *, const char *))ssl_sw[20].ptr)
#define SSL_CTX_set_default_verify_paths (*(int (*)(SSL_CTX *))ssl_sw[21].ptr)
#define SSL_CTX_set_verify_depth (*(void (*)(SSL_CTX *, int))ssl_sw[22].ptr)
#define SSL_get_peer_certificate (*(X509 * (*)(SSL *))ssl_sw[23].ptr)
#define SSL_get_version (*(const char *(*)(SSL *))ssl_sw[24].ptr)
#define SSL_get_current_cipher (*(SSL_CIPHER * (*)(SSL *))ssl_sw[25].ptr)
#define SSL_CIPHER_get_name                                                    \
	(*(const char *(*)(const SSL_CIPHER *))ssl_sw[26].ptr)
#define SSL_CTX_check_private_key (*(int (*)(SSL_CTX *))ssl_sw[27].ptr)
#define SSL_CTX_set_session_id_context                                         \
	(*(int (*)(SSL_CTX *, const unsigned char *, unsigned int))ssl_sw[28].ptr)
#define SSL_CTX_ctrl (*(long (*)(SSL_CTX *, int, long, void *))ssl_sw[29].ptr)
#define SSL_CTX_set_cipher_list                                                \
	(*(int (*)(SSL_CTX *, const char *))ssl_sw[30].ptr)
#define SSL_CTX_set_options                                                    \
	(*(unsigned long (*)(SSL_CTX *, unsigned long))ssl_sw[31].ptr)
#define SSL_CTX_set_info_callback                                              \
	(*(void (*)(SSL_CTX * ctx,                                                 \
	            void (*callback)(SSL * s, int, int)))ssl_sw[32].ptr)
#define SSL_get_ex_data (*(char *(*)(SSL *, int))ssl_sw[33].ptr)
#define SSL_set_ex_data (*(void (*)(SSL *, int, char *))ssl_sw[34].ptr)

#define SSL_CTX_clear_options(ctx, op)                                         \
	SSL_CTX_ctrl((ctx), SSL_CTRL_CLEAR_OPTIONS, (op), NULL)
#define SSL_CTX_set_ecdh_auto(ctx, onoff)                                      \
	SSL_CTX_ctrl(ctx, SSL_CTRL_SET_ECDH_AUTO, onoff, NULL)

#define X509_get_notBefore(x) ((x)->cert_info->validity->notBefore)
#define X509_get_notAfter(x) ((x)->cert_info->validity->notAfter)

#define SSL_set_app_data(s, arg) (SSL_set_ex_data(s, 0, (char *)arg))
#define SSL_get_app_data(s) (SSL_get_ex_data(s, 0))

#define ERR_get_error (*(unsigned long (*)(void))crypto_sw[0].ptr)
#define ERR_error_string (*(char *(*)(unsigned long, char *))crypto_sw[1].ptr)
#define ERR_remove_state (*(void (*)(unsigned long))crypto_sw[2].ptr)
#define CONF_modules_unload (*(void (*)(int))crypto_sw[3].ptr)
#define X509_free (*(void (*)(X509 *))crypto_sw[4].ptr)
#define X509_get_subject_name (*(X509_NAME * (*)(X509 *))crypto_sw[5].ptr)
#define X509_get_issuer_name (*(X509_NAME * (*)(X509 *))crypto_sw[6].ptr)
#define X509_NAME_oneline                                                      \
	(*(char *(*)(X509_NAME *, char *, int))crypto_sw[7].ptr)
#define X509_get_serialNumber (*(ASN1_INTEGER * (*)(X509 *))crypto_sw[8].ptr)
#define EVP_get_digestbyname                                                   \
	(*(const EVP_MD *(*)(const char *))crypto_sw[9].ptr)
#define EVP_Digest                                                             \
	(*(int (*)(                                                                \
	    const void *, size_t, void *, unsigned int *, const EVP_MD *, void *)) \
	      crypto_sw[10].ptr)
#define i2d_X509 (*(int (*)(X509 *, unsigned char **))crypto_sw[11].ptr)
#define BN_bn2hex (*(char *(*)(const BIGNUM *a))crypto_sw[12].ptr)
#define ASN1_INTEGER_to_BN                                                     \
	(*(BIGNUM * (*)(const ASN1_INTEGER *ai, BIGNUM *bn))crypto_sw[13].ptr)
#define BN_free (*(void (*)(const BIGNUM *a))crypto_sw[14].ptr)
#define CRYPTO_free (*(void (*)(void *addr))crypto_sw[15].ptr)

#define OPENSSL_free(a) CRYPTO_free(a)


/* set_ssl_option() function updates this array.
 * It loads SSL library dynamically and changes NULLs to the actual addresses
 * of respective functions. The macros above (like SSL_connect()) are really
 * just calling these functions indirectly via the pointer. */
static struct ssl_func ssl_sw[] = {{"SSL_free", NULL},
                                   {"SSL_accept", NULL},
                                   {"SSL_connect", NULL},
                                   {"SSL_read", NULL},
                                   {"SSL_write", NULL},
                                   {"SSL_get_error", NULL},
                                   {"SSL_set_fd", NULL},
                                   {"SSL_new", NULL},
                                   {"SSL_CTX_new", NULL},
                                   {"TLS_server_method", NULL},
                                   {"OPENSSL_init_ssl", NULL},
                                   {"SSL_CTX_use_PrivateKey_file", NULL},
                                   {"SSL_CTX_use_certificate_file", NULL},
                                   {"SSL_CTX_set_default_passwd_cb", NULL},
                                   {"SSL_CTX_free", NULL},
                                   {"SSL_CTX_use_certificate_chain_file", NULL},
                                   {"TLS_client_method", NULL},
                                   {"SSL_pending", NULL},
                                   {"SSL_CTX_set_verify", NULL},
                                   {"SSL_shutdown", NULL},
                                   {"SSL_CTX_load_verify_locations", NULL},
                                   {"SSL_CTX_set_default_verify_paths", NULL},
                                   {"SSL_CTX_set_verify_depth", NULL},
                                   {"SSL_get_peer_certificate", NULL},
                                   {"SSL_get_version", NULL},
                                   {"SSL_get_current_cipher", NULL},
                                   {"SSL_CIPHER_get_name", NULL},
                                   {"SSL_CTX_check_private_key", NULL},
                                   {"SSL_CTX_set_session_id_context", NULL},
                                   {"SSL_CTX_ctrl", NULL},
                                   {"SSL_CTX_set_cipher_list", NULL},
                                   {"SSL_CTX_set_options", NULL},
                                   {"SSL_CTX_set_info_callback", NULL},
                                   {"SSL_get_ex_data", NULL},
                                   {"SSL_set_ex_data", NULL},
                                   {NULL, NULL}};


/* Similar array as ssl_sw. These functions could be located in different
 * lib. */
static struct ssl_func crypto_sw[] = {{"ERR_get_error", NULL},
                                      {"ERR_error_string", NULL},
                                      {"ERR_remove_state", NULL},
                                      {"CONF_modules_unload", NULL},
                                      {"X509_free", NULL},
                                      {"X509_get_subject_name", NULL},
                                      {"X509_get_issuer_name", NULL},
                                      {"X509_NAME_oneline", NULL},
                                      {"X509_get_serialNumber", NULL},
                                      {"EVP_get_digestbyname", NULL},
                                      {"EVP_Digest", NULL},
                                      {"i2d_X509", NULL},
                                      {"BN_bn2hex", NULL},
                                      {"ASN1_INTEGER_to_BN", NULL},
                                      {"BN_free", NULL},
                                      {"CRYPTO_free", NULL},
                                      {NULL, NULL}};
#else

#define SSL_free (*(void (*)(SSL *))ssl_sw[0].ptr)
#define SSL_accept (*(int (*)(SSL *))ssl_sw[1].ptr)
#define SSL_connect (*(int (*)(SSL *))ssl_sw[2].ptr)
#define SSL_read (*(int (*)(SSL *, void *, int))ssl_sw[3].ptr)
#define SSL_write (*(int (*)(SSL *, const void *, int))ssl_sw[4].ptr)
#define SSL_get_error (*(int (*)(SSL *, int))ssl_sw[5].ptr)
#define SSL_set_fd (*(int (*)(SSL *, SOCKET))ssl_sw[6].ptr)
#define SSL_new (*(SSL * (*)(SSL_CTX *))ssl_sw[7].ptr)
#define SSL_CTX_new (*(SSL_CTX * (*)(SSL_METHOD *))ssl_sw[8].ptr)
#define SSLv23_server_method (*(SSL_METHOD * (*)(void))ssl_sw[9].ptr)
#define SSL_library_init (*(int (*)(void))ssl_sw[10].ptr)
#define SSL_CTX_use_PrivateKey_file                                            \
	(*(int (*)(SSL_CTX *, const char *, int))ssl_sw[11].ptr)
#define SSL_CTX_use_certificate_file                                           \
	(*(int (*)(SSL_CTX *, const char *, int))ssl_sw[12].ptr)
#define SSL_CTX_set_default_passwd_cb                                          \
	(*(void (*)(SSL_CTX *, mg_callback_t))ssl_sw[13].ptr)
#define SSL_CTX_free (*(void (*)(SSL_CTX *))ssl_sw[14].ptr)
#define SSL_load_error_strings (*(void (*)(void))ssl_sw[15].ptr)
#define SSL_CTX_use_certificate_chain_file                                     \
	(*(int (*)(SSL_CTX *, const char *))ssl_sw[16].ptr)
#define SSLv23_client_method (*(SSL_METHOD * (*)(void))ssl_sw[17].ptr)
#define SSL_pending (*(int (*)(SSL *))ssl_sw[18].ptr)
#define SSL_CTX_set_verify                                                     \
	(*(void (*)(SSL_CTX *,                                                     \
	            int,                                                           \
	            int (*verify_callback)(int, X509_STORE_CTX *)))ssl_sw[19].ptr)
#define SSL_shutdown (*(int (*)(SSL *))ssl_sw[20].ptr)
#define SSL_CTX_load_verify_locations                                          \
	(*(int (*)(SSL_CTX *, const char *, const char *))ssl_sw[21].ptr)
#define SSL_CTX_set_default_verify_paths (*(int (*)(SSL_CTX *))ssl_sw[22].ptr)
#define SSL_CTX_set_verify_depth (*(void (*)(SSL_CTX *, int))ssl_sw[23].ptr)
#define SSL_get_peer_certificate (*(X509 * (*)(SSL *))ssl_sw[24].ptr)
#define SSL_get_version (*(const char *(*)(SSL *))ssl_sw[25].ptr)
#define SSL_get_current_cipher (*(SSL_CIPHER * (*)(SSL *))ssl_sw[26].ptr)
#define SSL_CIPHER_get_name                                                    \
	(*(const char *(*)(const SSL_CIPHER *))ssl_sw[27].ptr)
#define SSL_CTX_check_private_key (*(int (*)(SSL_CTX *))ssl_sw[28].ptr)
#define SSL_CTX_set_session_id_context                                         \
	(*(int (*)(SSL_CTX *, const unsigned char *, unsigned int))ssl_sw[29].ptr)
#define SSL_CTX_ctrl (*(long (*)(SSL_CTX *, int, long, void *))ssl_sw[30].ptr)
#define SSL_CTX_set_cipher_list                                                \
	(*(int (*)(SSL_CTX *, const char *))ssl_sw[31].ptr)
#define SSL_CTX_set_info_callback                                              \
	(*(void (*)(SSL_CTX * ctx,                                                 \
	            void (*callback)(SSL * s, int, int)))ssl_sw[32].ptr)
#define SSL_get_ex_data (*(char *(*)(SSL *, int))ssl_sw[33].ptr)
#define SSL_set_ex_data (*(void (*)(SSL *, int, char *))ssl_sw[34].ptr)

#define SSL_CTX_set_options(ctx, op)                                           \
	SSL_CTX_ctrl((ctx), SSL_CTRL_OPTIONS, (op), NULL)
#define SSL_CTX_clear_options(ctx, op)                                         \
	SSL_CTX_ctrl((ctx), SSL_CTRL_CLEAR_OPTIONS, (op), NULL)
#define SSL_CTX_set_ecdh_auto(ctx, onoff)                                      \
	SSL_CTX_ctrl(ctx, SSL_CTRL_SET_ECDH_AUTO, onoff, NULL)


#define X509_get_notBefore(x) ((x)->cert_info->validity->notBefore)
#define X509_get_notAfter(x) ((x)->cert_info->validity->notAfter)

#define SSL_set_app_data(s, arg) (SSL_set_ex_data(s, 0, (char *)arg))
#define SSL_get_app_data(s) (SSL_get_ex_data(s, 0))

#define CRYPTO_num_locks (*(int (*)(void))crypto_sw[0].ptr)
#define CRYPTO_set_locking_callback                                            \
	(*(void (*)(void (*)(int, int, const char *, int)))crypto_sw[1].ptr)
#define CRYPTO_set_id_callback                                                 \
	(*(void (*)(unsigned long (*)(void)))crypto_sw[2].ptr)
#define ERR_get_error (*(unsigned long (*)(void))crypto_sw[3].ptr)
#define ERR_error_string (*(char *(*)(unsigned long, char *))crypto_sw[4].ptr)
#define ERR_remove_state (*(void (*)(unsigned long))crypto_sw[5].ptr)
#define ERR_free_strings (*(void (*)(void))crypto_sw[6].ptr)
#define ENGINE_cleanup (*(void (*)(void))crypto_sw[7].ptr)
#define CONF_modules_unload (*(void (*)(int))crypto_sw[8].ptr)
#define CRYPTO_cleanup_all_ex_data (*(void (*)(void))crypto_sw[9].ptr)
#define EVP_cleanup (*(void (*)(void))crypto_sw[10].ptr)
#define X509_free (*(void (*)(X509 *))crypto_sw[11].ptr)
#define X509_get_subject_name (*(X509_NAME * (*)(X509 *))crypto_sw[12].ptr)
#define X509_get_issuer_name (*(X509_NAME * (*)(X509 *))crypto_sw[13].ptr)
#define X509_NAME_oneline                                                      \
	(*(char *(*)(X509_NAME *, char *, int))crypto_sw[14].ptr)
#define X509_get_serialNumber (*(ASN1_INTEGER * (*)(X509 *))crypto_sw[15].ptr)
#define i2c_ASN1_INTEGER                                                       \
	(*(int (*)(ASN1_INTEGER *, unsigned char **))crypto_sw[16].ptr)
#define EVP_get_digestbyname                                                   \
	(*(const EVP_MD *(*)(const char *))crypto_sw[17].ptr)
#define EVP_Digest                                                             \
	(*(int (*)(                                                                \
	    const void *, size_t, void *, unsigned int *, const EVP_MD *, void *)) \
	      crypto_sw[18].ptr)
#define i2d_X509 (*(int (*)(X509 *, unsigned char **))crypto_sw[19].ptr)
#define BN_bn2hex (*(char *(*)(const BIGNUM *a))crypto_sw[20].ptr)
#define ASN1_INTEGER_to_BN                                                     \
	(*(BIGNUM * (*)(const ASN1_INTEGER *ai, BIGNUM *bn))crypto_sw[21].ptr)
#define BN_free (*(void (*)(const BIGNUM *a))crypto_sw[22].ptr)
#define CRYPTO_free (*(void (*)(void *addr))crypto_sw[23].ptr)

#define OPENSSL_free(a) CRYPTO_free(a)

/* set_ssl_option() function updates this array.
 * It loads SSL library dynamically and changes NULLs to the actual addresses
 * of respective functions. The macros above (like SSL_connect()) are really
 * just calling these functions indirectly via the pointer. */
static struct ssl_func ssl_sw[] = {{"SSL_free", NULL},
                                   {"SSL_accept", NULL},
                                   {"SSL_connect", NULL},
                                   {"SSL_read", NULL},
                                   {"SSL_write", NULL},
                                   {"SSL_get_error", NULL},
                                   {"SSL_set_fd", NULL},
                                   {"SSL_new", NULL},
                                   {"SSL_CTX_new", NULL},
                                   {"SSLv23_server_method", NULL},
                                   {"SSL_library_init", NULL},
                                   {"SSL_CTX_use_PrivateKey_file", NULL},
                                   {"SSL_CTX_use_certificate_file", NULL},
                                   {"SSL_CTX_set_default_passwd_cb", NULL},
                                   {"SSL_CTX_free", NULL},
                                   {"SSL_load_error_strings", NULL},
                                   {"SSL_CTX_use_certificate_chain_file", NULL},
                                   {"SSLv23_client_method", NULL},
                                   {"SSL_pending", NULL},
                                   {"SSL_CTX_set_verify", NULL},
                                   {"SSL_shutdown", NULL},
                                   {"SSL_CTX_load_verify_locations", NULL},
                                   {"SSL_CTX_set_default_verify_paths", NULL},
                                   {"SSL_CTX_set_verify_depth", NULL},
                                   {"SSL_get_peer_certificate", NULL},
                                   {"SSL_get_version", NULL},
                                   {"SSL_get_current_cipher", NULL},
                                   {"SSL_CIPHER_get_name", NULL},
                                   {"SSL_CTX_check_private_key", NULL},
                                   {"SSL_CTX_set_session_id_context", NULL},
                                   {"SSL_CTX_ctrl", NULL},
                                   {"SSL_CTX_set_cipher_list", NULL},
                                   {"SSL_CTX_set_info_callback", NULL},
                                   {"SSL_get_ex_data", NULL},
                                   {"SSL_set_ex_data", NULL},
                                   {NULL, NULL}};


/* Similar array as ssl_sw. These functions could be located in different
 * lib. */
static struct ssl_func crypto_sw[] = {{"CRYPTO_num_locks", NULL},
                                      {"CRYPTO_set_locking_callback", NULL},
                                      {"CRYPTO_set_id_callback", NULL},
                                      {"ERR_get_error", NULL},
                                      {"ERR_error_string", NULL},
                                      {"ERR_remove_state", NULL},
                                      {"ERR_free_strings", NULL},
                                      {"ENGINE_cleanup", NULL},
                                      {"CONF_modules_unload", NULL},
                                      {"CRYPTO_cleanup_all_ex_data", NULL},
                                      {"EVP_cleanup", NULL},
                                      {"X509_free", NULL},
                                      {"X509_get_subject_name", NULL},
                                      {"X509_get_issuer_name", NULL},
                                      {"X509_NAME_oneline", NULL},
                                      {"X509_get_serialNumber", NULL},
                                      {"i2c_ASN1_INTEGER", NULL},
                                      {"EVP_get_digestbyname", NULL},
                                      {"EVP_Digest", NULL},
                                      {"i2d_X509", NULL},
                                      {"BN_bn2hex", NULL},
                                      {"ASN1_INTEGER_to_BN", NULL},
                                      {"BN_free", NULL},
                                      {"CRYPTO_free", NULL},
                                      {NULL, NULL}};
#endif /* OPENSSL_API_1_1 */
#endif /* NO_SSL_DL */
#endif /* NO_SSL */


#if !defined(NO_CACHING)
static const char *month_names[] = {"Jan",
                                    "Feb",
                                    "Mar",
                                    "Apr",
                                    "May",
                                    "Jun",
                                    "Jul",
                                    "Aug",
                                    "Sep",
                                    "Oct",
                                    "Nov",
                                    "Dec"};
#endif /* !NO_CACHING */

/* Unified socket address. For IPv6 support, add IPv6 address structure in
 * the
 * union u. */
union usa {
	struct sockaddr sa;
	struct sockaddr_in sin;
#if defined(USE_IPV6)
	struct sockaddr_in6 sin6;
#endif
};

/* Describes a string (chunk of memory). */
struct vec {
	const char *ptr;
	size_t len;
};

struct mg_file_stat {
	/* File properties filled by mg_stat: */
	uint64_t size;
	time_t last_modified;
	int is_directory; /* Set to 1 if mg_stat is called for a directory */
	int is_gzipped;   /* Set to 1 if the content is gzipped, in which
	                   * case we need a "Content-Eencoding: gzip" header */
	int location;     /* 0 = nowhere, 1 = on disk, 2 = in memory */
};

struct mg_file_in_memory {
	char *p;
	uint32_t pos;
	char mode;
};

struct mg_file_access {
	/* File properties filled by mg_fopen: */
	FILE *fp;
	/* TODO (low): Replace "membuf" implementation by a "file in memory"
	 * support library. Use some struct mg_file_in_memory *mf; instead of
	 * membuf char pointer. */
	const char *membuf;
};

struct mg_file {
	struct mg_file_stat stat;
	struct mg_file_access access;
};

#define STRUCT_FILE_INITIALIZER                                                \
	{                                                                          \
		{                                                                      \
			(uint64_t)0, (time_t)0, 0, 0, 0                                    \
		}                                                                      \
		,                                                                      \
		{                                                                      \
			(FILE *) NULL, (const char *)NULL                                  \
		}                                                                      \
	}

/* Describes listening socket, or socket which was accept()-ed by the master
 * thread and queued for future handling by the worker thread. */
struct socket {
	SOCKET sock;             /* Listening socket */
	union usa lsa;           /* Local socket address */
	union usa rsa;           /* Remote socket address */
	unsigned char is_ssl;    /* Is port SSL-ed */
	unsigned char ssl_redir; /* Is port supposed to redirect everything to SSL
	                          * port */
	unsigned char in_use;    /* Is valid */
};

/* NOTE(lsm): this enum shoulds be in sync with the config_options below. */
enum {
	CGI_EXTENSIONS,
	CGI_ENVIRONMENT,
	PUT_DELETE_PASSWORDS_FILE,
	CGI_INTERPRETER,
	PROTECT_URI,
	AUTHENTICATION_DOMAIN,
	ENABLE_AUTH_DOMAIN_CHECK,
	SSI_EXTENSIONS,
	THROTTLE,
	ACCESS_LOG_FILE,
	ENABLE_DIRECTORY_LISTING,
	ERROR_LOG_FILE,
	GLOBAL_PASSWORDS_FILE,
	INDEX_FILES,
	ENABLE_KEEP_ALIVE,
	ACCESS_CONTROL_LIST,
	EXTRA_MIME_TYPES,
	LISTENING_PORTS,
	DOCUMENT_ROOT,
	SSL_CERTIFICATE,
	SSL_CERTIFICATE_CHAIN,
	NUM_THREADS,
	RUN_AS_USER,
	URL_REWRITE_PATTERN,
	HIDE_FILES,
	REQUEST_TIMEOUT,
	KEEP_ALIVE_TIMEOUT,
	LINGER_TIMEOUT,
	SSL_DO_VERIFY_PEER,
	SSL_CA_PATH,
	SSL_CA_FILE,
	SSL_VERIFY_DEPTH,
	SSL_DEFAULT_VERIFY_PATHS,
	SSL_CIPHER_LIST,
	SSL_PROTOCOL_VERSION,
	SSL_SHORT_TRUST,

#if defined(USE_WEBSOCKET)
	WEBSOCKET_TIMEOUT,
#endif

	DECODE_URL,

#if defined(USE_LUA)
	LUA_PRELOAD_FILE,
	LUA_SCRIPT_EXTENSIONS,
	LUA_SERVER_PAGE_EXTENSIONS,
#endif
#if defined(USE_DUKTAPE)
	DUKTAPE_SCRIPT_EXTENSIONS,
#endif

#if defined(USE_WEBSOCKET)
	WEBSOCKET_ROOT,
#endif
#if defined(USE_LUA) && defined(USE_WEBSOCKET)
	LUA_WEBSOCKET_EXTENSIONS,
#endif

	ACCESS_CONTROL_ALLOW_ORIGIN,
	ACCESS_CONTROL_ALLOW_METHODS,
	ACCESS_CONTROL_ALLOW_HEADERS,
	ERROR_PAGES,
	CONFIG_TCP_NODELAY, /* Prepended CONFIG_ to avoid conflict with the
                     * socket option typedef TCP_NODELAY. */
#if !defined(NO_CACHING)
	STATIC_FILE_MAX_AGE,
#endif
#if !defined(NO_SSL)
	STRICT_HTTPS_MAX_AGE,
#endif
#if defined(__linux__)
	ALLOW_SENDFILE_CALL,
#endif
#if defined(_WIN32)
	CASE_SENSITIVE_FILES,
#endif
#if defined(USE_LUA)
	LUA_BACKGROUND_SCRIPT,
	LUA_BACKGROUND_SCRIPT_PARAMS,
#endif
	ADDITIONAL_HEADER,
	MAX_REQUEST_SIZE,

	NUM_OPTIONS
};


/* Config option name, config types, default value */
static struct mg_option config_options[] = {
    {"cgi_pattern", CONFIG_TYPE_EXT_PATTERN, "**.cgi$|**.pl$|**.php$"},
    {"cgi_environment", CONFIG_TYPE_STRING_LIST, NULL},
    {"put_delete_auth_file", CONFIG_TYPE_FILE, NULL},
    {"cgi_interpreter", CONFIG_TYPE_FILE, NULL},
    {"protect_uri", CONFIG_TYPE_STRING_LIST, NULL},
    {"authentication_domain", CONFIG_TYPE_STRING, "mydomain.com"},
    {"enable_auth_domain_check", CONFIG_TYPE_BOOLEAN, "yes"},
    {"ssi_pattern", CONFIG_TYPE_EXT_PATTERN, "**.shtml$|**.shtm$"},
    {"throttle", CONFIG_TYPE_STRING_LIST, NULL},
    {"access_log_file", CONFIG_TYPE_FILE, NULL},
    {"enable_directory_listing", CONFIG_TYPE_BOOLEAN, "yes"},
    {"error_log_file", CONFIG_TYPE_FILE, NULL},
    {"global_auth_file", CONFIG_TYPE_FILE, NULL},
    {"index_files",
     CONFIG_TYPE_STRING_LIST,
#ifdef USE_LUA
     "index.xhtml,index.html,index.htm,index.lp,index.lsp,index.lua,index."
     "cgi,"
     "index.shtml,index.php"},
#else
     "index.xhtml,index.html,index.htm,index.cgi,index.shtml,index.php"},
#endif
    {"enable_keep_alive", CONFIG_TYPE_BOOLEAN, "no"},
    {"access_control_list", CONFIG_TYPE_STRING_LIST, NULL},
    {"extra_mime_types", CONFIG_TYPE_STRING_LIST, NULL},
    {"listening_ports", CONFIG_TYPE_STRING_LIST, "8080"},
    {"document_root", CONFIG_TYPE_DIRECTORY, NULL},
    {"ssl_certificate", CONFIG_TYPE_FILE, NULL},
    {"ssl_certificate_chain", CONFIG_TYPE_FILE, NULL},
    {"num_threads", CONFIG_TYPE_NUMBER, "50"},
    {"run_as_user", CONFIG_TYPE_STRING, NULL},
    {"url_rewrite_patterns", CONFIG_TYPE_STRING_LIST, NULL},
    {"hide_files_patterns", CONFIG_TYPE_EXT_PATTERN, NULL},
    {"request_timeout_ms", CONFIG_TYPE_NUMBER, "30000"},
    {"keep_alive_timeout_ms", CONFIG_TYPE_NUMBER, "500"},
    {"linger_timeout_ms", CONFIG_TYPE_NUMBER, NULL},

    /* TODO(Feature): this is no longer a boolean, but yes/no/optional */
    {"ssl_verify_peer", CONFIG_TYPE_BOOLEAN, "no"},

    {"ssl_ca_path", CONFIG_TYPE_DIRECTORY, NULL},
    {"ssl_ca_file", CONFIG_TYPE_FILE, NULL},
    {"ssl_verify_depth", CONFIG_TYPE_NUMBER, "9"},
    {"ssl_default_verify_paths", CONFIG_TYPE_BOOLEAN, "yes"},
    {"ssl_cipher_list", CONFIG_TYPE_STRING, NULL},
    {"ssl_protocol_version", CONFIG_TYPE_NUMBER, "0"},
    {"ssl_short_trust", CONFIG_TYPE_BOOLEAN, "no"},
#if defined(USE_WEBSOCKET)
    {"websocket_timeout_ms", CONFIG_TYPE_NUMBER, "30000"},
#endif
    {"decode_url", CONFIG_TYPE_BOOLEAN, "yes"},

#if defined(USE_LUA)
    {"lua_preload_file", CONFIG_TYPE_FILE, NULL},
    {"lua_script_pattern", CONFIG_TYPE_EXT_PATTERN, "**.lua$"},
    {"lua_server_page_pattern", CONFIG_TYPE_EXT_PATTERN, "**.lp$|**.lsp$"},
#endif
#if defined(USE_DUKTAPE)
    /* The support for duktape is still in alpha version state.
     * The name of this config option might change. */
    {"duktape_script_pattern", CONFIG_TYPE_EXT_PATTERN, "**.ssjs$"},
#endif

#if defined(USE_WEBSOCKET)
    {"websocket_root", CONFIG_TYPE_DIRECTORY, NULL},
#endif
#if defined(USE_LUA) && defined(USE_WEBSOCKET)
    {"lua_websocket_pattern", CONFIG_TYPE_EXT_PATTERN, "**.lua$"},
#endif
    {"access_control_allow_origin", CONFIG_TYPE_STRING, "*"},
    {"access_control_allow_methods", CONFIG_TYPE_STRING, "*"},
    {"access_control_allow_headers", CONFIG_TYPE_STRING, "*"},
    {"error_pages", CONFIG_TYPE_DIRECTORY, NULL},
    {"tcp_nodelay", CONFIG_TYPE_NUMBER, "0"},
#if !defined(NO_CACHING)
    {"static_file_max_age", CONFIG_TYPE_NUMBER, "3600"},
#endif
#if !defined(NO_SSL)
    {"strict_transport_security_max_age", CONFIG_TYPE_NUMBER, NULL},
#endif
#if defined(__linux__)
    {"allow_sendfile_call", CONFIG_TYPE_BOOLEAN, "yes"},
#endif
#if defined(_WIN32)
    {"case_sensitive", CONFIG_TYPE_BOOLEAN, "no"},
#endif
#if defined(USE_LUA)
    {"lua_background_script", CONFIG_TYPE_FILE, NULL},
    {"lua_background_script_params", CONFIG_TYPE_STRING_LIST, NULL},
#endif
    {"additional_header", CONFIG_TYPE_STRING_MULTILINE, NULL},
    {"max_request_size", CONFIG_TYPE_NUMBER, "16384"},

    {NULL, CONFIG_TYPE_UNKNOWN, NULL}};


/* Check if the config_options and the corresponding enum have compatible
 * sizes. */
mg_static_assert((sizeof(config_options) / sizeof(config_options[0]))
                     == (NUM_OPTIONS + 1),
                 "config_options and enum not sync");


enum { REQUEST_HANDLER, WEBSOCKET_HANDLER, AUTH_HANDLER };


struct mg_handler_info {
	/* Name/Pattern of the URI. */
	char *uri;
	size_t uri_len;

	/* handler type */
	int handler_type;

	/* Handler for http/https or authorization requests. */
	mg_request_handler handler;

	/* Handler for ws/wss (websocket) requests. */
	mg_websocket_connect_handler connect_handler;
	mg_websocket_ready_handler ready_handler;
	mg_websocket_data_handler data_handler;
	mg_websocket_close_handler close_handler;

	/* accepted subprotocols for ws/wss requests. */
	struct mg_websocket_subprotocols *subprotocols;

	/* Handler for authorization requests */
	mg_authorization_handler auth_handler;

	/* User supplied argument for the handler function. */
	void *cbdata;

	/* next handler in a linked list */
	struct mg_handler_info *next;
};


struct mg_context {
	volatile int stop_flag;        /* Should we stop event loop */
	SSL_CTX *ssl_ctx;              /* SSL context */
	char *config[NUM_OPTIONS];     /* Civetweb configuration parameters */
	struct mg_callbacks callbacks; /* User-defined callback function */
	void *user_data;               /* User-defined data */
	int context_type;              /* 1 = server context,
	                                * 2 = ws/wss client context,
	                                */

	struct socket *listening_sockets;
	struct pollfd *listening_socket_fds;
	unsigned int num_listening_sockets;

	pthread_mutex_t thread_mutex; /* Protects (max|num)_threads */

#ifdef ALTERNATIVE_QUEUE
	struct socket *client_socks;
	void **client_wait_events;
#else
	struct socket queue[MGSQLEN]; /* Accepted sockets */
	volatile int sq_head;         /* Head of the socket queue */
	volatile int sq_tail;         /* Tail of the socket queue */
	pthread_cond_t sq_full;       /* Signaled when socket is produced */
	pthread_cond_t sq_empty;      /* Signaled when socket is consumed */
#endif

	unsigned int max_request_size; /* The max request size */

	pthread_t masterthreadid; /* The master thread ID */
	unsigned int
	    cfg_worker_threads;      /* The number of configured worker threads. */
	pthread_t *worker_threadids; /* The worker thread IDs */
	struct mg_connection *worker_connections; /* The connection struct, pre-
	                                           * allocated for each worker */

	time_t start_time; /* Server start time, used for authentication
	                    * and for diagnstics. */

	uint64_t auth_nonce_mask;    /* Mask for all nonce values */
	pthread_mutex_t nonce_mutex; /* Protects nonce_count */
	unsigned long nonce_count;   /* Used nonces, used for authentication */

	char *systemName; /* What operating system is running */

	/* linked list of uri handlers */
	struct mg_handler_info *handlers;

#if defined(USE_LUA) && defined(USE_WEBSOCKET)
	/* linked list of shared lua websockets */
	struct mg_shared_lua_websocket_list *shared_lua_websockets;
#endif

#if defined(USE_TIMERS)
	struct ttimers *timers;
#endif

#if defined(USE_LUA)
	void *lua_background_state;
#endif

#if defined(USE_SERVER_STATS)
	int active_connections;
	int max_connections;
	int64_t total_connections;
	int64_t total_requests;
	struct mg_memory_stat ctx_memory;
	int64_t total_data_read;
	int64_t total_data_written;
#endif
};


#if defined(USE_SERVER_STATS)
static struct mg_memory_stat mg_common_memory = {0, 0, 0};

static struct mg_memory_stat *
get_memory_stat(struct mg_context *ctx)
{
	if (ctx) {
		return &(ctx->ctx_memory);
	}
	return &mg_common_memory;
}
#endif


struct mg_connection {
	int connection_type; /* 0 none
	                      * 1 request (we are server, mg_request_info valid)
	                      * 2 response (we are client, response_info valid)
	                      */

	struct mg_request_info request_info;
	struct mg_response_info response_info;

	struct mg_context *ctx;

#if defined(USE_SERVER_STATS)
	int conn_state; /* 0 = undef, numerical value may change in different
	                 * versions. For the current definition, see
	                 * mg_get_connection_info_impl */
#endif

	SSL *ssl;                 /* SSL descriptor */
	SSL_CTX *client_ssl_ctx;  /* SSL context for client connections */
	struct socket client;     /* Connected client */
	time_t conn_birth_time;   /* Time (wall clock) when connection was
	                           * established */
	struct timespec req_time; /* Time (since system start) when the request
	                           * was received */
	int64_t num_bytes_sent;   /* Total bytes sent to client */
	int64_t content_len;      /* Content-Length header value */
	int64_t consumed_content; /* How many bytes of content have been read */
	int is_chunked;           /* Transfer-Encoding is chunked:
	                           * 0 = not chunked,
	                           * 1 = chunked, do data read yet,
	                           * 2 = chunked, some data read,
	                           * 3 = chunked, all data read
	                           */
	size_t chunk_remainder;   /* Unread data from the last chunk */
	char *buf;                /* Buffer for received data */
	char *path_info;          /* PATH_INFO part of the URL */

	int must_close;            /* 1 if connection must be closed */
	int accept_gzip;           /* 1 if gzip encoding is accepted */
	int in_error_handler;      /* 1 if in handler for user defined error
	                            * pages */
	int handled_requests;      /* Number of requests handled by this connection
	                              */
	int buf_size;              /* Buffer size */
	int request_len;           /* Size of the request + headers in a buffer */
	int data_len;              /* Total size of data in a buffer */
	int status_code;           /* HTTP reply status code, e.g. 200 */
	int throttle;              /* Throttling, bytes/sec. <= 0 means no
	                            * throttle */
	time_t last_throttle_time; /* Last time throttled data was sent */
	int64_t last_throttle_bytes; /* Bytes sent this second */
	pthread_mutex_t mutex;       /* Used by mg_(un)lock_connection to ensure
	                              * atomic transmissions for websockets */
#if defined(USE_LUA) && defined(USE_WEBSOCKET)
	void *lua_websocket_state; /* Lua_State for a websocket connection */
#endif

	int thread_index; /* Thread index within ctx */
};


/* Directory entry */
struct de {
	struct mg_connection *conn;
	char *file_name;
	struct mg_file_stat file;
};


#if defined(USE_WEBSOCKET)
static int is_websocket_protocol(const struct mg_connection *conn);
#else
#define is_websocket_protocol(conn) (0)
#endif


#if !defined(NO_THREAD_NAME)
#if defined(_WIN32) && defined(_MSC_VER)
/* Set the thread name for debugging purposes in Visual Studio
 * http://msdn.microsoft.com/en-us/library/xcb2z8hs.aspx
 */
#pragma pack(push, 8)
typedef struct tagTHREADNAME_INFO {
	DWORD dwType;     /* Must be 0x1000. */
	LPCSTR szName;    /* Pointer to name (in user addr space). */
	DWORD dwThreadID; /* Thread ID (-1=caller thread). */
	DWORD dwFlags;    /* Reserved for future use, must be zero. */
} THREADNAME_INFO;
#pragma pack(pop)

#elif defined(__linux__)

#include <sys/prctl.h>
#include <sys/sendfile.h>
#ifdef ALTERNATIVE_QUEUE
#include <sys/eventfd.h>
#endif /* ALTERNATIVE_QUEUE */


#if defined(ALTERNATIVE_QUEUE)


#ifdef __clang__
#pragma clang diagnostic push
#pragma clang diagnostic ignored "-Wunreachable-code"
/* For every system, "(sizeof(int) == sizeof(void *))" is either always
 * true or always false. One of the two branches is unreachable in any case.
 * Unfortunately the C standard does not define a way to check this at
 * compile time, since the #if preprocessor conditions can not use the sizeof
 * operator as an argument. */
#endif

#if defined(__GNUC__) || defined(__MINGW32__)
/* GCC does not realize one branch is unreachable, so it raises some
 * pointer cast warning within the unreachable branch.
 */
#pragma GCC diagnostic push
#pragma GCC diagnostic ignored "-Wint-to-pointer-cast"
#pragma GCC diagnostic ignored "-Wpointer-to-int-cast"
#endif


static void *
event_create(void)
{
	int evhdl = eventfd(0, EFD_CLOEXEC);
	int *ret;

	if (evhdl == -1) {
		/* Linux uses -1 on error, Windows NULL. */
		/* However, Linux does not return 0 on success either. */
		return 0;
	}
	if (sizeof(int) == sizeof(void *)) {
		ret = (void *)evhdl;
	} else {
		ret = (int *)mg_malloc(sizeof(int));
		if (ret) {
			*ret = evhdl;
		} else {
			(void)close(evhdl);
		}
	}

	return (void *)ret;
}


static int
event_wait(void *eventhdl)
{
	uint64_t u;
	int evhdl, s;

	if (sizeof(int) == sizeof(void *)) {
		evhdl = (int)eventhdl;
	} else {
		if (!eventhdl) {
			/* error */
			return 0;
		}
		evhdl = *(int *)eventhdl;
	}

	s = (int)read(evhdl, &u, sizeof(u));
	if (s != sizeof(uint64_t)) {
		/* error */
		return 0;
	}
	(void)u; /* the value is not required */
	return 1;
}


static int
event_signal(void *eventhdl)
{
	uint64_t u = 1;
	int evhdl, s;

	if (sizeof(int) == sizeof(void *)) {
		evhdl = (int)eventhdl;
	} else {
		if (!eventhdl) {
			/* error */
			return 0;
		}
		evhdl = *(int *)eventhdl;
	}

	s = (int)write(evhdl, &u, sizeof(u));
	if (s != sizeof(uint64_t)) {
		/* error */
		return 0;
	}
	return 1;
}


static void
event_destroy(void *eventhdl)
{
	int evhdl;

	if (sizeof(int) == sizeof(void *)) {
		evhdl = (int)eventhdl;
		close(evhdl);
	} else {
		if (!eventhdl) {
			/* error */
			return;
		}
		evhdl = *(int *)eventhdl;
		close(evhdl);
		mg_free(eventhdl);
	}
}


#if defined(__GNUC__) || defined(__MINGW32__)
#pragma GCC diagnostic pop
#endif

#ifdef __clang__
#pragma clang diagnostic pop
#endif

#endif

#endif


#if !defined(__linux__) && !defined(_WIN32) && defined(ALTERNATIVE_QUEUE)

struct posix_event {
	pthread_mutex_t mutex;
	pthread_cond_t cond;
};


static void *
event_create(void)
{
	struct posix_event *ret = mg_malloc(sizeof(struct posix_event));
	if (ret == 0) {
		/* out of memory */
		return 0;
	}
	if (0 != pthread_mutex_init(&(ret->mutex), NULL)) {
		/* pthread mutex not available */
		mg_free(ret);
		return 0;
	}
	if (0 != pthread_cond_init(&(ret->cond), NULL)) {
		/* pthread cond not available */
		pthread_mutex_destroy(&(ret->mutex));
		mg_free(ret);
		return 0;
	}
	return (void *)ret;
}


static int
event_wait(void *eventhdl)
{
	struct posix_event *ev = (struct posix_event *)eventhdl;
	pthread_mutex_lock(&(ev->mutex));
	pthread_cond_wait(&(ev->cond), &(ev->mutex));
	pthread_mutex_unlock(&(ev->mutex));
	return 1;
}


static int
event_signal(void *eventhdl)
{
	struct posix_event *ev = (struct posix_event *)eventhdl;
	pthread_mutex_lock(&(ev->mutex));
	pthread_cond_signal(&(ev->cond));
	pthread_mutex_unlock(&(ev->mutex));
	return 1;
}


static void
event_destroy(void *eventhdl)
{
	struct posix_event *ev = (struct posix_event *)eventhdl;
	pthread_cond_destroy(&(ev->cond));
	pthread_mutex_destroy(&(ev->mutex));
	mg_free(ev);
}
#endif


static void
mg_set_thread_name(const char *name)
{
	char threadName[16 + 1]; /* 16 = Max. thread length in Linux/OSX/.. */

	mg_snprintf(
	    NULL, NULL, threadName, sizeof(threadName), "civetweb-%s", name);

#if defined(_WIN32)
#if defined(_MSC_VER)
	/* Windows and Visual Studio Compiler */
	__try
	{
		THREADNAME_INFO info;
		info.dwType = 0x1000;
		info.szName = threadName;
		info.dwThreadID = ~0U;
		info.dwFlags = 0;

		RaiseException(0x406D1388,
		               0,
		               sizeof(info) / sizeof(ULONG_PTR),
		               (ULONG_PTR *)&info);
	}
	__except(EXCEPTION_EXECUTE_HANDLER)
	{
	}
#elif defined(__MINGW32__)
/* No option known to set thread name for MinGW */
#endif
#elif defined(__GLIBC__)                                                       \
    && ((__GLIBC__ > 2) || ((__GLIBC__ == 2) && (__GLIBC_MINOR__ >= 12)))
	/* pthread_setname_np first appeared in glibc in version 2.12*/
	(void)pthread_setname_np(pthread_self(), threadName);
#elif defined(__linux__)
	/* on linux we can use the old prctl function */
	(void)prctl(PR_SET_NAME, threadName, 0, 0, 0);
#endif
}
#else /* !defined(NO_THREAD_NAME) */
void
mg_set_thread_name(const char *threadName)
{
}
#endif


#if defined(MG_LEGACY_INTERFACE)
const char **
mg_get_valid_option_names(void)
{
	/* This function is deprecated. Use mg_get_valid_options instead. */
	static const char *
	    data[2 * sizeof(config_options) / sizeof(config_options[0])] = {0};
	int i;

	for (i = 0; config_options[i].name != NULL; i++) {
		data[i * 2] = config_options[i].name;
		data[i * 2 + 1] = config_options[i].default_value;
	}

	return data;
}
#endif


const struct mg_option *
mg_get_valid_options(void)
{
	return config_options;
}


/* Do not open file (used in is_file_in_memory) */
#define MG_FOPEN_MODE_NONE (0)

/* Open file for read only access */
#define MG_FOPEN_MODE_READ (1)

/* Open file for writing, create and overwrite */
#define MG_FOPEN_MODE_WRITE (2)

/* Open file for writing, create and append */
#define MG_FOPEN_MODE_APPEND (4)


/* If a file is in memory, set all "stat" members and the membuf pointer of
 * output filep and return 1, otherwise return 0 and don't modify anything.
 */
static int
open_file_in_memory(const struct mg_connection *conn,
                    const char *path,
                    struct mg_file *filep,
                    int mode)
{
#if defined(MG_USE_OPEN_FILE)

	size_t size = 0;
	const char *buf = NULL;
	if (!conn) {
		return 0;
	}

	if ((mode != MG_FOPEN_MODE_NONE) && (mode != MG_FOPEN_MODE_READ)) {
		return 0;
	}

	if (conn->ctx->callbacks.open_file) {
		buf = conn->ctx->callbacks.open_file(conn, path, &size);
		if (buf != NULL) {
			if (filep == NULL) {
				/* This is a file in memory, but we cannot store the
				 * properties
				 * now.
				 * Called from "is_file_in_memory" function. */
				return 1;
			}

			/* NOTE: override filep->size only on success. Otherwise, it
			 * might
			 * break constructs like if (!mg_stat() || !mg_fopen()) ... */
			filep->access.membuf = buf;
			filep->access.fp = NULL;

			/* Size was set by the callback */
			filep->stat.size = size;

			/* Assume the data may change during runtime by setting
			 * last_modified = now */
			filep->stat.last_modified = time(NULL);

			filep->stat.is_directory = 0;
			filep->stat.is_gzipped = 0;
		}
	}

	return (buf != NULL);

#else
	(void)conn;
	(void)path;
	(void)filep;
	(void)mode;

	return 0;

#endif
}


static int
is_file_in_memory(const struct mg_connection *conn, const char *path)
{
	return open_file_in_memory(conn, path, NULL, MG_FOPEN_MODE_NONE);
}


static int
is_file_opened(const struct mg_file_access *fileacc)
{
	if (!fileacc) {
		return 0;
	}
	return (fileacc->membuf != NULL) || (fileacc->fp != NULL);
}


static int mg_stat(const struct mg_connection *conn,
                   const char *path,
                   struct mg_file_stat *filep);


/* mg_fopen will open a file either in memory or on the disk.
 * The input parameter path is a string in UTF-8 encoding.
 * The input parameter mode is MG_FOPEN_MODE_*
 * On success, either fp or membuf will be set in the output
 * struct file. All status members will also be set.
 * The function returns 1 on success, 0 on error. */
static int
mg_fopen(const struct mg_connection *conn,
         const char *path,
         int mode,
         struct mg_file *filep)
{
	int found;

	if (!filep) {
		return 0;
	}
	filep->access.fp = NULL;
	filep->access.membuf = NULL;

	if (!is_file_in_memory(conn, path)) {

		/* filep is initialized in mg_stat: all fields with memset to,
		 * some fields like size and modification date with values */
		found = mg_stat(conn, path, &(filep->stat));

		if ((mode == MG_FOPEN_MODE_READ) && (!found)) {
			/* file does not exist and will not be created */
			return 0;
		}

#ifdef _WIN32
		{
			wchar_t wbuf[PATH_MAX];
			path_to_unicode(conn, path, wbuf, ARRAY_SIZE(wbuf));
			switch (mode) {
			case MG_FOPEN_MODE_READ:
				filep->access.fp = _wfopen(wbuf, L"rb");
				break;
			case MG_FOPEN_MODE_WRITE:
				filep->access.fp = _wfopen(wbuf, L"wb");
				break;
			case MG_FOPEN_MODE_APPEND:
				filep->access.fp = _wfopen(wbuf, L"ab");
				break;
			}
		}
#else
		/* Linux et al already use unicode. No need to convert. */
		switch (mode) {
		case MG_FOPEN_MODE_READ:
			filep->access.fp = fopen(path, "r");
			break;
		case MG_FOPEN_MODE_WRITE:
			filep->access.fp = fopen(path, "w");
			break;
		case MG_FOPEN_MODE_APPEND:
			filep->access.fp = fopen(path, "a");
			break;
		}

#endif
		if (!found) {
			/* File did not exist before fopen was called.
			 * Maybe it has been created now. Get stat info
			 * like creation time now. */
			found = mg_stat(conn, path, &(filep->stat));
			(void)found;
		}

		/* file is on disk */
		return (filep->access.fp != NULL);

	} else {
		/* is_file_in_memory returned true */
		if (open_file_in_memory(conn, path, filep, mode)) {
			/* file is in memory */
			return (filep->access.membuf != NULL);
		}
	}

	/* Open failed */
	return 0;
}


/* return 0 on success, just like fclose */
static int
mg_fclose(struct mg_file_access *fileacc)
{
	int ret = -1;
	if (fileacc != NULL) {
		if (fileacc->fp != NULL) {
			ret = fclose(fileacc->fp);
		} else if (fileacc->membuf != NULL) {
			ret = 0;
		}
		/* reset all members of fileacc */
		memset(fileacc, 0, sizeof(*fileacc));
	}
	return ret;
}


static void
mg_strlcpy(register char *dst, register const char *src, size_t n)
{
	for (; *src != '\0' && n > 1; n--) {
		*dst++ = *src++;
	}
	*dst = '\0';
}


static int
lowercase(const char *s)
{
	return tolower(*(const unsigned char *)s);
}


int
mg_strncasecmp(const char *s1, const char *s2, size_t len)
{
	int diff = 0;

	if (len > 0) {
		do {
			diff = lowercase(s1++) - lowercase(s2++);
		} while (diff == 0 && s1[-1] != '\0' && --len > 0);
	}

	return diff;
}


int
mg_strcasecmp(const char *s1, const char *s2)
{
	int diff;

	do {
		diff = lowercase(s1++) - lowercase(s2++);
	} while (diff == 0 && s1[-1] != '\0');

	return diff;
}


static char *
mg_strndup(const char *ptr, size_t len)
{
	char *p;

	if ((p = (char *)mg_malloc(len + 1)) != NULL) {
		mg_strlcpy(p, ptr, len + 1);
	}

	return p;
}


static char *
mg_strdup(const char *str)
{
	return mg_strndup(str, strlen(str));
}


static const char *
mg_strcasestr(const char *big_str, const char *small_str)
{
	size_t i, big_len = strlen(big_str), small_len = strlen(small_str);

	if (big_len >= small_len) {
		for (i = 0; i <= (big_len - small_len); i++) {
			if (mg_strncasecmp(big_str + i, small_str, small_len) == 0) {
				return big_str + i;
			}
		}
	}

	return NULL;
}


/* Return null terminated string of given maximum length.
 * Report errors if length is exceeded. */
static void
mg_vsnprintf(const struct mg_connection *conn,
             int *truncated,
             char *buf,
             size_t buflen,
             const char *fmt,
             va_list ap)
{
	int n, ok;

	if (buflen == 0) {
		if (truncated) {
			*truncated = 1;
		}
		return;
	}

#ifdef __clang__
#pragma clang diagnostic push
#pragma clang diagnostic ignored "-Wformat-nonliteral"
/* Using fmt as a non-literal is intended here, since it is mostly called
 * indirectly by mg_snprintf */
#endif

	n = (int)vsnprintf_impl(buf, buflen, fmt, ap);
	ok = (n >= 0) && ((size_t)n < buflen);

#ifdef __clang__
#pragma clang diagnostic pop
#endif

	if (ok) {
		if (truncated) {
			*truncated = 0;
		}
	} else {
		if (truncated) {
			*truncated = 1;
		}
		mg_cry(conn,
		       "truncating vsnprintf buffer: [%.*s]",
		       (int)((buflen > 200) ? 200 : (buflen - 1)),
		       buf);
		n = (int)buflen - 1;
	}
	buf[n] = '\0';
}


static void
mg_snprintf(const struct mg_connection *conn,
            int *truncated,
            char *buf,
            size_t buflen,
            const char *fmt,
            ...)
{
	va_list ap;

	va_start(ap, fmt);
	mg_vsnprintf(conn, truncated, buf, buflen, fmt, ap);
	va_end(ap);
}


static int
get_option_index(const char *name)
{
	int i;

	for (i = 0; config_options[i].name != NULL; i++) {
		if (strcmp(config_options[i].name, name) == 0) {
			return i;
		}
	}
	return -1;
}


const char *
mg_get_option(const struct mg_context *ctx, const char *name)
{
	int i;
	if ((i = get_option_index(name)) == -1) {
		return NULL;
	} else if (!ctx || ctx->config[i] == NULL) {
		return "";
	} else {
		return ctx->config[i];
	}
}


struct mg_context *
mg_get_context(const struct mg_connection *conn)
{
	return (conn == NULL) ? (struct mg_context *)NULL : (conn->ctx);
}


void *
mg_get_user_data(const struct mg_context *ctx)
{
	return (ctx == NULL) ? NULL : ctx->user_data;
}


void
mg_set_user_connection_data(struct mg_connection *conn, void *data)
{
	if (conn != NULL) {
		conn->request_info.conn_data = data;
	}
}


void *
mg_get_user_connection_data(const struct mg_connection *conn)
{
	if (conn != NULL) {
		return conn->request_info.conn_data;
	}
	return NULL;
}


#if defined(MG_LEGACY_INTERFACE)
/* Deprecated: Use mg_get_server_ports instead. */
size_t
mg_get_ports(const struct mg_context *ctx, size_t size, int *ports, int *ssl)
{
	size_t i;
	if (!ctx) {
		return 0;
	}
	for (i = 0; i < size && i < ctx->num_listening_sockets; i++) {
		ssl[i] = ctx->listening_sockets[i].is_ssl;
		ports[i] =
#if defined(USE_IPV6)
		    (ctx->listening_sockets[i].lsa.sa.sa_family == AF_INET6)
		        ? ntohs(ctx->listening_sockets[i].lsa.sin6.sin6_port)
		        :
#endif
		        ntohs(ctx->listening_sockets[i].lsa.sin.sin_port);
	}
	return i;
}
#endif


int
mg_get_server_ports(const struct mg_context *ctx,
                    int size,
                    struct mg_server_ports *ports)
{
	int i, cnt = 0;

	if (size <= 0) {
		return -1;
	}
	memset(ports, 0, sizeof(*ports) * (size_t)size);
	if (!ctx) {
		return -1;
	}
	if (!ctx->listening_sockets) {
		return -1;
	}

	for (i = 0; (i < size) && (i < (int)ctx->num_listening_sockets); i++) {

		ports[cnt].port =
#if defined(USE_IPV6)
		    (ctx->listening_sockets[i].lsa.sa.sa_family == AF_INET6)
		        ? ntohs(ctx->listening_sockets[i].lsa.sin6.sin6_port)
		        :
#endif
		        ntohs(ctx->listening_sockets[i].lsa.sin.sin_port);
		ports[cnt].is_ssl = ctx->listening_sockets[i].is_ssl;
		ports[cnt].is_redirect = ctx->listening_sockets[i].ssl_redir;

		if (ctx->listening_sockets[i].lsa.sa.sa_family == AF_INET) {
			/* IPv4 */
			ports[cnt].protocol = 1;
			cnt++;
		} else if (ctx->listening_sockets[i].lsa.sa.sa_family == AF_INET6) {
			/* IPv6 */
			ports[cnt].protocol = 3;
			cnt++;
		}
	}

	return cnt;
}


static void
sockaddr_to_string(char *buf, size_t len, const union usa *usa)
{
	buf[0] = '\0';

	if (!usa) {
		return;
	}

	if (usa->sa.sa_family == AF_INET) {
		getnameinfo(&usa->sa,
		            sizeof(usa->sin),
		            buf,
		            (unsigned)len,
		            NULL,
		            0,
		            NI_NUMERICHOST);
	}
#if defined(USE_IPV6)
	else if (usa->sa.sa_family == AF_INET6) {
		getnameinfo(&usa->sa,
		            sizeof(usa->sin6),
		            buf,
		            (unsigned)len,
		            NULL,
		            0,
		            NI_NUMERICHOST);
	}
#endif
}


/* Convert time_t to a string. According to RFC2616, Sec 14.18, this must be
 * included in all responses other than 100, 101, 5xx. */
static void
gmt_time_string(char *buf, size_t buf_len, time_t *t)
{
	struct tm *tm;

	tm = ((t != NULL) ? gmtime(t) : NULL);
	if (tm != NULL) {
		strftime(buf, buf_len, "%a, %d %b %Y %H:%M:%S GMT", tm);
	} else {
		mg_strlcpy(buf, "Thu, 01 Jan 1970 00:00:00 GMT", buf_len);
		buf[buf_len - 1] = '\0';
	}
}


/* difftime for struct timespec. Return value is in seconds. */
static double
mg_difftimespec(const struct timespec *ts_now, const struct timespec *ts_before)
{
	return (double)(ts_now->tv_nsec - ts_before->tv_nsec) * 1.0E-9
	       + (double)(ts_now->tv_sec - ts_before->tv_sec);
}


/* Print error message to the opened error log stream. */
void
mg_cry(const struct mg_connection *conn, const char *fmt, ...)
{
	char buf[MG_BUF_LEN], src_addr[IP_ADDR_STR_LEN];
	va_list ap;
	struct mg_file fi;
	time_t timestamp;

	va_start(ap, fmt);
	IGNORE_UNUSED_RESULT(vsnprintf_impl(buf, sizeof(buf), fmt, ap));
	va_end(ap);
	buf[sizeof(buf) - 1] = 0;

	if (!conn) {
		puts(buf);
		return;
	}

	/* Do not lock when getting the callback value, here and below.
	 * I suppose this is fine, since function cannot disappear in the
	 * same way string option can. */
	if ((conn->ctx->callbacks.log_message == NULL)
	    || (conn->ctx->callbacks.log_message(conn, buf) == 0)) {

		if (conn->ctx->config[ERROR_LOG_FILE] != NULL) {
			if (mg_fopen(conn,
			             conn->ctx->config[ERROR_LOG_FILE],
			             MG_FOPEN_MODE_APPEND,
			             &fi) == 0) {
				fi.access.fp = NULL;
			}
		} else {
			fi.access.fp = NULL;
		}

		if (fi.access.fp != NULL) {
			flockfile(fi.access.fp);
			timestamp = time(NULL);

			sockaddr_to_string(src_addr, sizeof(src_addr), &conn->client.rsa);
			fprintf(fi.access.fp,
			        "[%010lu] [error] [client %s] ",
			        (unsigned long)timestamp,
			        src_addr);

			if (conn->request_info.request_method != NULL) {
				fprintf(fi.access.fp,
				        "%s %s: ",
				        conn->request_info.request_method,
				        conn->request_info.request_uri
				            ? conn->request_info.request_uri
				            : "");
			}

			fprintf(fi.access.fp, "%s", buf);
			fputc('\n', fi.access.fp);
			fflush(fi.access.fp);
			funlockfile(fi.access.fp);
			(void)mg_fclose(&fi.access); /* Ignore errors. We can't call
			                              * mg_cry here anyway ;-) */
		}
	}
}


/* Return fake connection structure. Used for logging, if connection
 * is not applicable at the moment of logging. */
static struct mg_connection *
fc(struct mg_context *ctx)
{
	static struct mg_connection fake_connection;
	fake_connection.ctx = ctx;
	return &fake_connection;
}


const char *
mg_version(void)
{
	return CIVETWEB_VERSION;
}


const struct mg_request_info *
mg_get_request_info(const struct mg_connection *conn)
{
	if (!conn) {
		return NULL;
	}
#if 1 /* TODO: deal with legacy */
	if (conn->connection_type == 2) {
		static char txt[16];
		sprintf(txt, "%03i", conn->response_info.status_code);

		((struct mg_connection *)conn)->request_info.local_uri =
		    ((struct mg_connection *)conn)->request_info.request_uri =
		        txt; /* TODO: not thread safe */

		((struct mg_connection *)conn)->request_info.num_headers =
		    conn->response_info.num_headers;
		memcpy(((struct mg_connection *)conn)->request_info.http_headers,
		       conn->response_info.http_headers,
		       sizeof(conn->response_info.http_headers));
	} else
#endif
	    if (conn->connection_type != 1) {
		return NULL;
	}
	return &conn->request_info;
}


const struct mg_response_info *
mg_get_response_info(const struct mg_connection *conn)
{
	if (!conn) {
		return NULL;
	}
	if (conn->connection_type != 2) {
		return NULL;
	}
	return &conn->response_info;
}


static const char *
get_proto_name(const struct mg_connection *conn)
{
#ifdef __clang__
#pragma clang diagnostic push
#pragma clang diagnostic ignored "-Wunreachable-code"
/* Depending on USE_WEBSOCKET and NO_SSL, some oft the protocols might be
 * not supported. Clang raises an "unreachable code" warning for parts of ?:
 * unreachable, but splitting into four different #ifdef clauses here is more
 * complicated.
 */
#endif

	const struct mg_request_info *ri = &conn->request_info;

	const char *proto =
	    (is_websocket_protocol(conn) ? (ri->is_ssl ? "wss" : "ws")
	                                 : (ri->is_ssl ? "https" : "http"));

	return proto;

#ifdef __clang__
#pragma clang diagnostic pop
#endif
}


int
mg_get_request_link(const struct mg_connection *conn, char *buf, size_t buflen)
{
	if ((buflen < 1) || (buf == 0) || (conn == 0)) {
		return -1;
	} else {

		int truncated = 0;
		const struct mg_request_info *ri = &conn->request_info;

		const char *proto = get_proto_name(conn);

		if (ri->local_uri == NULL) {
			return -1;
		}

		if ((ri->request_uri != NULL)
		    && strcmp(ri->local_uri, ri->request_uri)) {
			mg_snprintf(conn,
			            &truncated,
			            buf,
			            buflen,
			            "%s://%s",
			            proto,
			            ri->request_uri);
			if (truncated) {
				return -1;
			}
			return 0;
		} else {

#if defined(USE_IPV6)
			int is_ipv6 = (conn->client.lsa.sa.sa_family == AF_INET6);
			int port = is_ipv6 ? htons(conn->client.lsa.sin6.sin6_port)
			                   : htons(conn->client.lsa.sin.sin_port);
#else
			int port = htons(conn->client.lsa.sin.sin_port);
#endif
			int def_port = ri->is_ssl ? 443 : 80;
			int auth_domain_check_enabled =
			    conn->ctx->config[ENABLE_AUTH_DOMAIN_CHECK]
			    && (!strcmp(conn->ctx->config[ENABLE_AUTH_DOMAIN_CHECK],
			                "yes"));
			const char *server_domain =
			    conn->ctx->config[AUTHENTICATION_DOMAIN];

			char portstr[16];
			char server_ip[48];

			if (port != def_port) {
				sprintf(portstr, ":%u", (unsigned)port);
			} else {
				portstr[0] = 0;
			}

			if (!auth_domain_check_enabled || !server_domain) {

				sockaddr_to_string(server_ip,
				                   sizeof(server_ip),
				                   &conn->client.lsa);

				server_domain = server_ip;
			}

			mg_snprintf(conn,
			            &truncated,
			            buf,
			            buflen,
			            "%s://%s%s%s",
			            proto,
			            server_domain,
			            portstr,
			            ri->local_uri);
			if (truncated) {
				return -1;
			}
			return 0;
		}
	}
}

/* Skip the characters until one of the delimiters characters found.
 * 0-terminate resulting word. Skip the delimiter and following whitespaces.
 * Advance pointer to buffer to the next word. Return found 0-terminated
 * word.
 * Delimiters can be quoted with quotechar. */
static char *
skip_quoted(char **buf,
            const char *delimiters,
            const char *whitespace,
            char quotechar)
{
	char *p, *begin_word, *end_word, *end_whitespace;

	begin_word = *buf;
	end_word = begin_word + strcspn(begin_word, delimiters);

	/* Check for quotechar */
	if (end_word > begin_word) {
		p = end_word - 1;
		while (*p == quotechar) {
			/* While the delimiter is quoted, look for the next delimiter.
			 */
			/* This happens, e.g., in calls from parse_auth_header,
			 * if the user name contains a " character. */

			/* If there is anything beyond end_word, copy it. */
			if (*end_word != '\0') {
				size_t end_off = strcspn(end_word + 1, delimiters);
				memmove(p, end_word, end_off + 1);
				p += end_off; /* p must correspond to end_word - 1 */
				end_word += end_off + 1;
			} else {
				*p = '\0';
				break;
			}
		}
		for (p++; p < end_word; p++) {
			*p = '\0';
		}
	}

	if (*end_word == '\0') {
		*buf = end_word;
	} else {

#if defined(__GNUC__) || defined(__MINGW32__)
/* Disable spurious conversion warning for GCC */
#if GCC_VERSION >= 40500
#pragma GCC diagnostic push
#pragma GCC diagnostic ignored "-Wsign-conversion"
#endif /* GCC_VERSION >= 40500 */
#endif /* defined(__GNUC__) || defined(__MINGW32__) */

		end_whitespace = end_word + strspn(&end_word[1], whitespace) + 1;

#if defined(__GNUC__) || defined(__MINGW32__)
#if GCC_VERSION >= 40500
#pragma GCC diagnostic pop
#endif /* GCC_VERSION >= 40500 */
#endif /* defined(__GNUC__) || defined(__MINGW32__) */

		for (p = end_word; p < end_whitespace; p++) {
			*p = '\0';
		}

		*buf = end_whitespace;
	}

	return begin_word;
}


/* Return HTTP header value, or NULL if not found. */
static const char *
get_header(const struct mg_header *hdr, int num_hdr, const char *name)
{
	int i;
	for (i = 0; i < num_hdr; i++) {
		if (!mg_strcasecmp(name, hdr[i].name)) {
			return hdr[i].value;
		}
	}

	return NULL;
}


#if defined(USE_WEBSOCKET)
/* Retrieve requested HTTP header multiple values, and return the number of
 * found occurences */
static int
get_req_headers(const struct mg_request_info *ri,
                const char *name,
                const char **output,
                int output_max_size)
{
	int i;
	int cnt = 0;
	if (ri) {
		for (i = 0; i < ri->num_headers && cnt < output_max_size; i++) {
			if (!mg_strcasecmp(name, ri->http_headers[i].name)) {
				output[cnt++] = ri->http_headers[i].value;
			}
		}
	}
	return cnt;
}
#endif


const char *
mg_get_header(const struct mg_connection *conn, const char *name)
{
	if (!conn) {
		return NULL;
	}

	if (conn->connection_type == 1) {
		return get_header(conn->request_info.http_headers,
		                  conn->request_info.num_headers,
		                  name);
	}
	if (conn->connection_type == 2) {
		return get_header(conn->response_info.http_headers,
		                  conn->request_info.num_headers,
		                  name);
	}
	return NULL;
}


static const char *
get_http_version(const struct mg_connection *conn)
{
	if (!conn) {
		return NULL;
	}

	if (conn->connection_type == 1) {
		return conn->request_info.http_version;
	}
	if (conn->connection_type == 2) {
		return conn->response_info.http_version;
	}
	return NULL;
}


/* A helper function for traversing a comma separated list of values.
 * It returns a list pointer shifted to the next value, or NULL if the end
 * of the list found.
 * Value is stored in val vector. If value has form "x=y", then eq_val
 * vector is initialized to point to the "y" part, and val vector length
 * is adjusted to point only to "x". */
static const char *
next_option(const char *list, struct vec *val, struct vec *eq_val)
{
	int end;

reparse:
	if (val == NULL || list == NULL || *list == '\0') {
		/* End of the list */
		list = NULL;
	} else {
		/* Skip over leading LWS */
		while (*list == ' ' || *list == '\t')
			list++;

		val->ptr = list;
		if ((list = strchr(val->ptr, ',')) != NULL) {
			/* Comma found. Store length and shift the list ptr */
			val->len = ((size_t)(list - val->ptr));
			list++;
		} else {
			/* This value is the last one */
			list = val->ptr + strlen(val->ptr);
			val->len = ((size_t)(list - val->ptr));
		}

		/* Adjust length for trailing LWS */
		end = (int)val->len - 1;
		while (end >= 0 && ((val->ptr[end] == ' ') || (val->ptr[end] == '\t')))
			end--;
		val->len = (size_t)(end + 1);

		if (val->len == 0) {
			/* Ignore any empty entries. */
			goto reparse;
		}

		if (eq_val != NULL) {
			/* Value has form "x=y", adjust pointers and lengths
			 * so that val points to "x", and eq_val points to "y". */
			eq_val->len = 0;
			eq_val->ptr = (const char *)memchr(val->ptr, '=', val->len);
			if (eq_val->ptr != NULL) {
				eq_val->ptr++; /* Skip over '=' character */
				eq_val->len = ((size_t)(val->ptr - eq_val->ptr)) + val->len;
				val->len = ((size_t)(eq_val->ptr - val->ptr)) - 1;
			}
		}
	}

	return list;
}


/* A helper function for checking if a comma separated list of values
 * contains
 * the given option (case insensitvely).
 * 'header' can be NULL, in which case false is returned. */
static int
header_has_option(const char *header, const char *option)
{
	struct vec opt_vec;
	struct vec eq_vec;

	/*
	assert(option != NULL);
	assert(option[0] != '\0');
	*/

	while ((header = next_option(header, &opt_vec, &eq_vec)) != NULL) {
		if (mg_strncasecmp(option, opt_vec.ptr, opt_vec.len) == 0)
			return 1;
	}

	return 0;
}


/* Perform case-insensitive match of string against pattern */
static int
match_prefix(const char *pattern, size_t pattern_len, const char *str)
{
	const char *or_str;
	size_t i;
	int j, len, res;

	if ((or_str = (const char *)memchr(pattern, '|', pattern_len)) != NULL) {
		res = match_prefix(pattern, (size_t)(or_str - pattern), str);
		return (res > 0) ? res : match_prefix(or_str + 1,
		                                      (size_t)((pattern + pattern_len)
		                                               - (or_str + 1)),
		                                      str);
	}

	for (i = 0, j = 0; (i < pattern_len); i++, j++) {
		if ((pattern[i] == '?') && (str[j] != '\0')) {
			continue;
		} else if (pattern[i] == '$') {
			return (str[j] == '\0') ? j : -1;
		} else if (pattern[i] == '*') {
			i++;
			if (pattern[i] == '*') {
				i++;
				len = (int)strlen(str + j);
			} else {
				len = (int)strcspn(str + j, "/");
			}
			if (i == pattern_len) {
				return j + len;
			}
			do {
				res = match_prefix(pattern + i, pattern_len - i, str + j + len);
			} while (res == -1 && len-- > 0);
			return (res == -1) ? -1 : j + res + len;
		} else if (lowercase(&pattern[i]) != lowercase(&str[j])) {
			return -1;
		}
	}
	return j;
}


/* HTTP 1.1 assumes keep alive if "Connection:" header is not set
 * This function must tolerate situations when connection info is not
 * set up, for example if request parsing failed. */
static int
should_keep_alive(const struct mg_connection *conn)
{
	const char *http_version;
	const char *header;

	/* First satisfy needs of the server */
	if ((conn == NULL) || conn->must_close) {
		/* Close, if civetweb framework needs to close */
		return 0;
	}

	if (mg_strcasecmp(conn->ctx->config[ENABLE_KEEP_ALIVE], "yes") != 0) {
		/* Close, if keep alive is not enabled */
		return 0;
	}

	/* Check explicit wish of the client */
	header = mg_get_header(conn, "Connection");
	if (header) {
		/* If there is a connection header from the client, obey */
		if (header_has_option(header, "keep-alive")) {
			return 1;
		}
		return 0;
	}

	/* Use default of the standard */
	http_version = get_http_version(conn);
	if (http_version && (0 == strcmp(http_version, "1.1"))) {
		/* HTTP 1.1 default is keep alive */
		return 1;
	}

	/* HTTP 1.0 (and earlier) default is to close the connection */
	return 0;
}


static int
should_decode_url(const struct mg_connection *conn)
{
	if (!conn || !conn->ctx) {
		return 0;
	}

	return (mg_strcasecmp(conn->ctx->config[DECODE_URL], "yes") == 0);
}


static const char *
suggest_connection_header(const struct mg_connection *conn)
{
	return should_keep_alive(conn) ? "keep-alive" : "close";
}


static int
send_no_cache_header(struct mg_connection *conn)
{
	/* Send all current and obsolete cache opt-out directives. */
	return mg_printf(conn,
	                 "Cache-Control: no-cache, no-store, "
	                 "must-revalidate, private, max-age=0\r\n"
	                 "Pragma: no-cache\r\n"
	                 "Expires: 0\r\n");
}


static int
send_static_cache_header(struct mg_connection *conn)
{
#if !defined(NO_CACHING)
	/* Read the server config to check how long a file may be cached.
	 * The configuration is in seconds. */
	int max_age = atoi(conn->ctx->config[STATIC_FILE_MAX_AGE]);
	if (max_age <= 0) {
		/* 0 means "do not cache". All values <0 are reserved
		 * and may be used differently in the future. */
		/* If a file should not be cached, do not only send
		 * max-age=0, but also pragmas and Expires headers. */
		return send_no_cache_header(conn);
	}

	/* Use "Cache-Control: max-age" instead of "Expires" header.
	 * Reason: see https://www.mnot.net/blog/2007/05/15/expires_max-age */
	/* See also https://www.mnot.net/cache_docs/ */
	/* According to RFC 2616, Section 14.21, caching times should not exceed
	 * one year. A year with 365 days corresponds to 31536000 seconds, a
	 * leap
	 * year to 31622400 seconds. For the moment, we just send whatever has
	 * been configured, still the behavior for >1 year should be considered
	 * as undefined. */
	return mg_printf(conn, "Cache-Control: max-age=%u\r\n", (unsigned)max_age);
#else  /* NO_CACHING */
	return send_no_cache_header(conn);
#endif /* !NO_CACHING */
}


static int
send_additional_header(struct mg_connection *conn)
{
	int i = 0;
	const char *header = conn->ctx->config[ADDITIONAL_HEADER];

#if !defined(NO_SSL)
	if (conn->ctx->config[STRICT_HTTPS_MAX_AGE]) {
		int max_age = atoi(conn->ctx->config[STRICT_HTTPS_MAX_AGE]);
		if (max_age >= 0) {
			i += mg_printf(conn,
			               "Strict-Transport-Security: max-age=%u\r\n",
			               (unsigned)max_age);
		}
	}
#endif

	if (header && header[0]) {
		i += mg_printf(conn, "%s\r\n", header);
	}

	return i;
}


static void handle_file_based_request(struct mg_connection *conn,
                                      const char *path,
                                      struct mg_file *filep);


const char *
mg_get_response_code_text(const struct mg_connection *conn, int response_code)
{
	/* See IANA HTTP status code assignment:
	 * http://www.iana.org/assignments/http-status-codes/http-status-codes.xhtml
	 */

	switch (response_code) {
	/* RFC2616 Section 10.1 - Informational 1xx */
	case 100:
		return "Continue"; /* RFC2616 Section 10.1.1 */
	case 101:
		return "Switching Protocols"; /* RFC2616 Section 10.1.2 */
	case 102:
		return "Processing"; /* RFC2518 Section 10.1 */

	/* RFC2616 Section 10.2 - Successful 2xx */
	case 200:
		return "OK"; /* RFC2616 Section 10.2.1 */
	case 201:
		return "Created"; /* RFC2616 Section 10.2.2 */
	case 202:
		return "Accepted"; /* RFC2616 Section 10.2.3 */
	case 203:
		return "Non-Authoritative Information"; /* RFC2616 Section 10.2.4 */
	case 204:
		return "No Content"; /* RFC2616 Section 10.2.5 */
	case 205:
		return "Reset Content"; /* RFC2616 Section 10.2.6 */
	case 206:
		return "Partial Content"; /* RFC2616 Section 10.2.7 */
	case 207:
		return "Multi-Status"; /* RFC2518 Section 10.2, RFC4918 Section 11.1
		                          */
	case 208:
		return "Already Reported"; /* RFC5842 Section 7.1 */

	case 226:
		return "IM used"; /* RFC3229 Section 10.4.1 */

	/* RFC2616 Section 10.3 - Redirection 3xx */
	case 300:
		return "Multiple Choices"; /* RFC2616 Section 10.3.1 */
	case 301:
		return "Moved Permanently"; /* RFC2616 Section 10.3.2 */
	case 302:
		return "Found"; /* RFC2616 Section 10.3.3 */
	case 303:
		return "See Other"; /* RFC2616 Section 10.3.4 */
	case 304:
		return "Not Modified"; /* RFC2616 Section 10.3.5 */
	case 305:
		return "Use Proxy"; /* RFC2616 Section 10.3.6 */
	case 307:
		return "Temporary Redirect"; /* RFC2616 Section 10.3.8 */
	case 308:
		return "Permanent Redirect"; /* RFC7238 Section 3 */

	/* RFC2616 Section 10.4 - Client Error 4xx */
	case 400:
		return "Bad Request"; /* RFC2616 Section 10.4.1 */
	case 401:
		return "Unauthorized"; /* RFC2616 Section 10.4.2 */
	case 402:
		return "Payment Required"; /* RFC2616 Section 10.4.3 */
	case 403:
		return "Forbidden"; /* RFC2616 Section 10.4.4 */
	case 404:
		return "Not Found"; /* RFC2616 Section 10.4.5 */
	case 405:
		return "Method Not Allowed"; /* RFC2616 Section 10.4.6 */
	case 406:
		return "Not Acceptable"; /* RFC2616 Section 10.4.7 */
	case 407:
		return "Proxy Authentication Required"; /* RFC2616 Section 10.4.8 */
	case 408:
		return "Request Time-out"; /* RFC2616 Section 10.4.9 */
	case 409:
		return "Conflict"; /* RFC2616 Section 10.4.10 */
	case 410:
		return "Gone"; /* RFC2616 Section 10.4.11 */
	case 411:
		return "Length Required"; /* RFC2616 Section 10.4.12 */
	case 412:
		return "Precondition Failed"; /* RFC2616 Section 10.4.13 */
	case 413:
		return "Request Entity Too Large"; /* RFC2616 Section 10.4.14 */
	case 414:
		return "Request-URI Too Large"; /* RFC2616 Section 10.4.15 */
	case 415:
		return "Unsupported Media Type"; /* RFC2616 Section 10.4.16 */
	case 416:
		return "Requested range not satisfiable"; /* RFC2616 Section 10.4.17
		                                             */
	case 417:
		return "Expectation Failed"; /* RFC2616 Section 10.4.18 */

	case 421:
		return "Misdirected Request"; /* RFC7540 Section 9.1.2 */
	case 422:
		return "Unproccessable entity"; /* RFC2518 Section 10.3, RFC4918
		                                 * Section 11.2 */
	case 423:
		return "Locked"; /* RFC2518 Section 10.4, RFC4918 Section 11.3 */
	case 424:
		return "Failed Dependency"; /* RFC2518 Section 10.5, RFC4918
		                             * Section 11.4 */

	case 426:
		return "Upgrade Required"; /* RFC 2817 Section 4 */

	case 428:
		return "Precondition Required"; /* RFC 6585, Section 3 */
	case 429:
		return "Too Many Requests"; /* RFC 6585, Section 4 */

	case 431:
		return "Request Header Fields Too Large"; /* RFC 6585, Section 5 */

	case 451:
		return "Unavailable For Legal Reasons"; /* draft-tbray-http-legally-restricted-status-05,
		                                         * Section 3 */

	/* RFC2616 Section 10.5 - Server Error 5xx */
	case 500:
		return "Internal Server Error"; /* RFC2616 Section 10.5.1 */
	case 501:
		return "Not Implemented"; /* RFC2616 Section 10.5.2 */
	case 502:
		return "Bad Gateway"; /* RFC2616 Section 10.5.3 */
	case 503:
		return "Service Unavailable"; /* RFC2616 Section 10.5.4 */
	case 504:
		return "Gateway Time-out"; /* RFC2616 Section 10.5.5 */
	case 505:
		return "HTTP Version not supported"; /* RFC2616 Section 10.5.6 */
	case 506:
		return "Variant Also Negotiates"; /* RFC 2295, Section 8.1 */
	case 507:
		return "Insufficient Storage"; /* RFC2518 Section 10.6, RFC4918
		                                * Section 11.5 */
	case 508:
		return "Loop Detected"; /* RFC5842 Section 7.1 */

	case 510:
		return "Not Extended"; /* RFC 2774, Section 7 */
	case 511:
		return "Network Authentication Required"; /* RFC 6585, Section 6 */

	/* Other status codes, not shown in the IANA HTTP status code
	 * assignment.
	 * E.g., "de facto" standards due to common use, ... */
	case 418:
		return "I am a teapot"; /* RFC2324 Section 2.3.2 */
	case 419:
		return "Authentication Timeout"; /* common use */
	case 420:
		return "Enhance Your Calm"; /* common use */
	case 440:
		return "Login Timeout"; /* common use */
	case 509:
		return "Bandwidth Limit Exceeded"; /* common use */

	default:
		/* This error code is unknown. This should not happen. */
		if (conn) {
			mg_cry(conn, "Unknown HTTP response code: %u", response_code);
		}

		/* Return at least a category according to RFC 2616 Section 10. */
		if (response_code >= 100 && response_code < 200) {
			/* Unknown informational status code */
			return "Information";
		}
		if (response_code >= 200 && response_code < 300) {
			/* Unknown success code */
			return "Success";
		}
		if (response_code >= 300 && response_code < 400) {
			/* Unknown redirection code */
			return "Redirection";
		}
		if (response_code >= 400 && response_code < 500) {
			/* Unknown request error code */
			return "Client Error";
		}
		if (response_code >= 500 && response_code < 600) {
			/* Unknown server error code */
			return "Server Error";
		}

		/* Response code not even within reasonable range */
		return "";
	}
}


void
mg_send_http_error(struct mg_connection *conn, int status, const char *fmt, ...)
{
	char buf[MG_BUF_LEN];
	va_list ap;
	int len, i, page_handler_found, scope, truncated, has_body;
	char date[64];
	time_t curtime = time(NULL);
	const char *error_handler = NULL;
	struct mg_file error_page_file = STRUCT_FILE_INITIALIZER;
	const char *error_page_file_ext, *tstr;

	const char *status_text = mg_get_response_code_text(conn, status);

	if (conn == NULL) {
		return;
	}

	conn->status_code = status;
	if (conn->in_error_handler || (conn->ctx->callbacks.http_error == NULL)
	    || conn->ctx->callbacks.http_error(conn, status)) {
		if (!conn->in_error_handler) {
			/* Send user defined error pages, if defined */
			error_handler = conn->ctx->config[ERROR_PAGES];
			error_page_file_ext = conn->ctx->config[INDEX_FILES];
			page_handler_found = 0;
			if (error_handler != NULL) {
				for (scope = 1; (scope <= 3) && !page_handler_found; scope++) {
					switch (scope) {
					case 1: /* Handler for specific error, e.g. 404 error */
						mg_snprintf(conn,
						            &truncated,
						            buf,
						            sizeof(buf) - 32,
						            "%serror%03u.",
						            error_handler,
						            status);
						break;
					case 2: /* Handler for error group, e.g., 5xx error
					         * handler
					         * for all server errors (500-599) */
						mg_snprintf(conn,
						            &truncated,
						            buf,
						            sizeof(buf) - 32,
						            "%serror%01uxx.",
						            error_handler,
						            status / 100);
						break;
					default: /* Handler for all errors */
						mg_snprintf(conn,
						            &truncated,
						            buf,
						            sizeof(buf) - 32,
						            "%serror.",
						            error_handler);
						break;
					}

					/* String truncation in buf may only occur if
					 * error_handler
					 * is too long. This string is from the config, not from
					 * a
					 * client. */
					(void)truncated;

					len = (int)strlen(buf);

					tstr = strchr(error_page_file_ext, '.');

					while (tstr) {
						for (i = 1;
						     (i < 32) && (tstr[i] != 0) && (tstr[i] != ',');
						     i++)
							buf[len + i - 1] = tstr[i];
						buf[len + i - 1] = 0;
						if (mg_stat(conn, buf, &error_page_file.stat)) {
							page_handler_found = 1;
							break;
						}
						tstr = strchr(tstr + i, '.');
					}
				}
			}

			if (page_handler_found) {
				conn->in_error_handler = 1;
				handle_file_based_request(conn, buf, &error_page_file);
				conn->in_error_handler = 0;
				return;
			}
		}

		/* No custom error page. Send default error page. */
		gmt_time_string(date, sizeof(date), &curtime);

		/* Errors 1xx, 204 and 304 MUST NOT send a body */
		has_body = ((status > 199) && (status != 204) && (status != 304));

		conn->must_close = 1;
		mg_printf(conn, "HTTP/1.1 %d %s\r\n", status, status_text);
		send_no_cache_header(conn);
		send_additional_header(conn);
		if (has_body) {
			mg_printf(conn,
			          "%s",
			          "Content-Type: text/plain; charset=utf-8\r\n");
		}
		mg_printf(conn,
		          "Date: %s\r\n"
		          "Connection: close\r\n\r\n",
		          date);

		/* Errors 1xx, 204 and 304 MUST NOT send a body */
		if (has_body) {
			mg_printf(conn, "Error %d: %s\n", status, status_text);

			if (fmt != NULL) {
				va_start(ap, fmt);
				mg_vsnprintf(conn, NULL, buf, sizeof(buf), fmt, ap);
				va_end(ap);
				mg_write(conn, buf, strlen(buf));
				DEBUG_TRACE("Error %i - [%s]", status, buf);
			}

		} else {
			/* No body allowed. Close the connection. */
			DEBUG_TRACE("Error %i", status);
		}
	}
}

#if defined(_WIN32) && !defined(__SYMBIAN32__)
/* Create substitutes for POSIX functions in Win32. */

#if defined(__MINGW32__)
/* Show no warning in case system functions are not used. */
#pragma GCC diagnostic push
#pragma GCC diagnostic ignored "-Wunused-function"
#endif


FUNCTION_MAY_BE_UNUSED
static int
pthread_mutex_init(pthread_mutex_t *mutex, void *unused)
{
	(void)unused;
	*mutex = CreateMutex(NULL, FALSE, NULL);
	return (*mutex == NULL) ? -1 : 0;
}

FUNCTION_MAY_BE_UNUSED
static int
pthread_mutex_destroy(pthread_mutex_t *mutex)
{
	return (CloseHandle(*mutex) == 0) ? -1 : 0;
}


FUNCTION_MAY_BE_UNUSED
static int
pthread_mutex_lock(pthread_mutex_t *mutex)
{
	return (WaitForSingleObject(*mutex, (DWORD)INFINITE) == WAIT_OBJECT_0) ? 0
	                                                                       : -1;
}


#ifdef ENABLE_UNUSED_PTHREAD_FUNCTIONS
FUNCTION_MAY_BE_UNUSED
static int
pthread_mutex_trylock(pthread_mutex_t *mutex)
{
	switch (WaitForSingleObject(*mutex, 0)) {
	case WAIT_OBJECT_0:
		return 0;
	case WAIT_TIMEOUT:
		return -2; /* EBUSY */
	}
	return -1;
}
#endif


FUNCTION_MAY_BE_UNUSED
static int
pthread_mutex_unlock(pthread_mutex_t *mutex)
{
	return (ReleaseMutex(*mutex) == 0) ? -1 : 0;
}


FUNCTION_MAY_BE_UNUSED
static int
pthread_cond_init(pthread_cond_t *cv, const void *unused)
{
	(void)unused;
	InitializeCriticalSection(&cv->threadIdSec);
	cv->waiting_thread = NULL;
	return 0;
}


FUNCTION_MAY_BE_UNUSED
static int
pthread_cond_timedwait(pthread_cond_t *cv,
                       pthread_mutex_t *mutex,
                       const struct timespec *abstime)
{
	struct mg_workerTLS **ptls,
	    *tls = (struct mg_workerTLS *)pthread_getspecific(sTlsKey);
	int ok;
	int64_t nsnow, nswaitabs, nswaitrel;
	DWORD mswaitrel;

	EnterCriticalSection(&cv->threadIdSec);
	/* Add this thread to cv's waiting list */
	ptls = &cv->waiting_thread;
	for (; *ptls != NULL; ptls = &(*ptls)->next_waiting_thread)
		;
	tls->next_waiting_thread = NULL;
	*ptls = tls;
	LeaveCriticalSection(&cv->threadIdSec);

	if (abstime) {
		nsnow = mg_get_current_time_ns();
		nswaitabs =
		    (((int64_t)abstime->tv_sec) * 1000000000) + abstime->tv_nsec;
		nswaitrel = nswaitabs - nsnow;
		if (nswaitrel < 0) {
			nswaitrel = 0;
		}
		mswaitrel = (DWORD)(nswaitrel / 1000000);
	} else {
		mswaitrel = (DWORD)INFINITE;
	}

	pthread_mutex_unlock(mutex);
	ok = (WAIT_OBJECT_0
	      == WaitForSingleObject(tls->pthread_cond_helper_mutex, mswaitrel));
	if (!ok) {
		ok = 1;
		EnterCriticalSection(&cv->threadIdSec);
		ptls = &cv->waiting_thread;
		for (; *ptls != NULL; ptls = &(*ptls)->next_waiting_thread) {
			if (*ptls == tls) {
				*ptls = tls->next_waiting_thread;
				ok = 0;
				break;
			}
		}
		LeaveCriticalSection(&cv->threadIdSec);
		if (ok) {
			WaitForSingleObject(tls->pthread_cond_helper_mutex,
			                    (DWORD)INFINITE);
		}
	}
	/* This thread has been removed from cv's waiting list */
	pthread_mutex_lock(mutex);

	return ok ? 0 : -1;
}


FUNCTION_MAY_BE_UNUSED
static int
pthread_cond_wait(pthread_cond_t *cv, pthread_mutex_t *mutex)
{
	return pthread_cond_timedwait(cv, mutex, NULL);
}


FUNCTION_MAY_BE_UNUSED
static int
pthread_cond_signal(pthread_cond_t *cv)
{
	HANDLE wkup = NULL;
	BOOL ok = FALSE;

	EnterCriticalSection(&cv->threadIdSec);
	if (cv->waiting_thread) {
		wkup = cv->waiting_thread->pthread_cond_helper_mutex;
		cv->waiting_thread = cv->waiting_thread->next_waiting_thread;

		ok = SetEvent(wkup);
		assert(ok);
	}
	LeaveCriticalSection(&cv->threadIdSec);

	return ok ? 0 : 1;
}


FUNCTION_MAY_BE_UNUSED
static int
pthread_cond_broadcast(pthread_cond_t *cv)
{
	EnterCriticalSection(&cv->threadIdSec);
	while (cv->waiting_thread) {
		pthread_cond_signal(cv);
	}
	LeaveCriticalSection(&cv->threadIdSec);

	return 0;
}


FUNCTION_MAY_BE_UNUSED
static int
pthread_cond_destroy(pthread_cond_t *cv)
{
	EnterCriticalSection(&cv->threadIdSec);
	assert(cv->waiting_thread == NULL);
	LeaveCriticalSection(&cv->threadIdSec);
	DeleteCriticalSection(&cv->threadIdSec);

	return 0;
}


#ifdef ALTERNATIVE_QUEUE
FUNCTION_MAY_BE_UNUSED
static void *
event_create(void)
{
	return (void *)CreateEvent(NULL, FALSE, FALSE, NULL);
}


FUNCTION_MAY_BE_UNUSED
static int
event_wait(void *eventhdl)
{
	int res = WaitForSingleObject((HANDLE)eventhdl, (DWORD)INFINITE);
	return (res == WAIT_OBJECT_0);
}


FUNCTION_MAY_BE_UNUSED
static int
event_signal(void *eventhdl)
{
	return (int)SetEvent((HANDLE)eventhdl);
}


FUNCTION_MAY_BE_UNUSED
static void
event_destroy(void *eventhdl)
{
	CloseHandle((HANDLE)eventhdl);
}
#endif


#if defined(__MINGW32__)
/* Enable unused function warning again */
#pragma GCC diagnostic pop
#endif


/* For Windows, change all slashes to backslashes in path names. */
static void
change_slashes_to_backslashes(char *path)
{
	int i;

	for (i = 0; path[i] != '\0'; i++) {
		if (path[i] == '/') {
			path[i] = '\\';
		}

		/* remove double backslash (check i > 0 to preserve UNC paths,
		 * like \\server\file.txt) */
		if ((path[i] == '\\') && (i > 0)) {
			while ((path[i + 1] == '\\') || (path[i + 1] == '/')) {
				(void)memmove(path + i + 1, path + i + 2, strlen(path + i + 1));
			}
		}
	}
}


static int
mg_wcscasecmp(const wchar_t *s1, const wchar_t *s2)
{
	int diff;

	do {
		diff = tolower(*s1) - tolower(*s2);
		s1++;
		s2++;
	} while ((diff == 0) && (s1[-1] != '\0'));

	return diff;
}


/* Encode 'path' which is assumed UTF-8 string, into UNICODE string.
 * wbuf and wbuf_len is a target buffer and its length. */
static void
path_to_unicode(const struct mg_connection *conn,
                const char *path,
                wchar_t *wbuf,
                size_t wbuf_len)
{
	char buf[PATH_MAX], buf2[PATH_MAX];
	wchar_t wbuf2[MAX_PATH + 1];
	DWORD long_len, err;
	int (*fcompare)(const wchar_t *, const wchar_t *) = mg_wcscasecmp;

	mg_strlcpy(buf, path, sizeof(buf));
	change_slashes_to_backslashes(buf);

	/* Convert to Unicode and back. If doubly-converted string does not
	 * match the original, something is fishy, reject. */
	memset(wbuf, 0, wbuf_len * sizeof(wchar_t));
	MultiByteToWideChar(CP_UTF8, 0, buf, -1, wbuf, (int)wbuf_len);
	WideCharToMultiByte(
	    CP_UTF8, 0, wbuf, (int)wbuf_len, buf2, sizeof(buf2), NULL, NULL);
	if (strcmp(buf, buf2) != 0) {
		wbuf[0] = L'\0';
	}

	/* Windows file systems are not case sensitive, but you can still use
	 * uppercase and lowercase letters (on all modern file systems).
	 * The server can check if the URI uses the same upper/lowercase
	 * letters an the file system, effectively making Windows servers
	 * case sensitive (like Linux servers are). It is still not possible
	 * to use two files with the same name in different cases on Windows
	 * (like /a and /A) - this would be possible in Linux.
	 * As a default, Windows is not case sensitive, but the case sensitive
	 * file name check can be activated by an additional configuration. */
	if (conn) {
		if (conn->ctx->config[CASE_SENSITIVE_FILES]
		    && !mg_strcasecmp(conn->ctx->config[CASE_SENSITIVE_FILES], "yes")) {
			/* Use case sensitive compare function */
			fcompare = wcscmp;
		}
	}
	(void)conn; /* conn is currently unused */

#if !defined(_WIN32_WCE)
	/* Only accept a full file path, not a Windows short (8.3) path. */
	memset(wbuf2, 0, ARRAY_SIZE(wbuf2) * sizeof(wchar_t));
	long_len = GetLongPathNameW(wbuf, wbuf2, ARRAY_SIZE(wbuf2) - 1);
	if (long_len == 0) {
		err = GetLastError();
		if (err == ERROR_FILE_NOT_FOUND) {
			/* File does not exist. This is not always a problem here. */
			return;
		}
	}
	if ((long_len >= ARRAY_SIZE(wbuf2)) || (fcompare(wbuf, wbuf2) != 0)) {
		/* Short name is used. */
		wbuf[0] = L'\0';
	}
#else
	(void)long_len;
	(void)wbuf2;
	(void)err;

	if (strchr(path, '~')) {
		wbuf[0] = L'\0';
	}
#endif
}


/* Windows happily opens files with some garbage at the end of file name.
 * For example, fopen("a.cgi    ", "r") on Windows successfully opens
 * "a.cgi", despite one would expect an error back.
 * This function returns non-0 if path ends with some garbage. */
static int
path_cannot_disclose_cgi(const char *path)
{
	static const char *allowed_last_characters = "_-";
	int last = path[strlen(path) - 1];
	return isalnum(last) || strchr(allowed_last_characters, last) != NULL;
}


static int
mg_stat(const struct mg_connection *conn,
        const char *path,
        struct mg_file_stat *filep)
{
	wchar_t wbuf[PATH_MAX];
	WIN32_FILE_ATTRIBUTE_DATA info;
	time_t creation_time;

	if (!filep) {
		return 0;
	}
	memset(filep, 0, sizeof(*filep));

	if (conn && is_file_in_memory(conn, path)) {
		/* filep->is_directory = 0; filep->gzipped = 0; .. already done by
		 * memset */

		/* Quick fix (for 1.9.x): */
		/* mg_stat must fill all fields, also for files in memory */
		struct mg_file tmp_file = STRUCT_FILE_INITIALIZER;
		open_file_in_memory(conn, path, &tmp_file, MG_FOPEN_MODE_NONE);
		filep->size = tmp_file.stat.size;
		filep->location = 2;
		/* TODO: for 1.10: restructure how files in memory are handled */

		/* The "file in memory" feature is a candidate for deletion.
		 * Please join the discussion at
		 * https://groups.google.com/forum/#!topic/civetweb/h9HT4CmeYqI
		 */

		filep->last_modified = time(NULL); /* TODO */
		/* last_modified = now ... assumes the file may change during
		 * runtime,
		 * so every mg_fopen call may return different data */
		/* last_modified = conn->ctx.start_time;
		 * May be used it the data does not change during runtime. This
		 * allows
		 * browser caching. Since we do not know, we have to assume the file
		 * in memory may change. */
		return 1;
	}

	path_to_unicode(conn, path, wbuf, ARRAY_SIZE(wbuf));
	if (GetFileAttributesExW(wbuf, GetFileExInfoStandard, &info) != 0) {
		filep->size = MAKEUQUAD(info.nFileSizeLow, info.nFileSizeHigh);
		filep->last_modified =
		    SYS2UNIX_TIME(info.ftLastWriteTime.dwLowDateTime,
		                  info.ftLastWriteTime.dwHighDateTime);

		/* On Windows, the file creation time can be higher than the
		 * modification time, e.g. when a file is copied.
		 * Since the Last-Modified timestamp is used for caching
		 * it should be based on the most recent timestamp. */
		creation_time = SYS2UNIX_TIME(info.ftCreationTime.dwLowDateTime,
		                              info.ftCreationTime.dwHighDateTime);
		if (creation_time > filep->last_modified) {
			filep->last_modified = creation_time;
		}

		filep->is_directory = info.dwFileAttributes & FILE_ATTRIBUTE_DIRECTORY;
		/* If file name is fishy, reset the file structure and return
		 * error.
		 * Note it is important to reset, not just return the error, cause
		 * functions like is_file_opened() check the struct. */
		if (!filep->is_directory && !path_cannot_disclose_cgi(path)) {
			memset(filep, 0, sizeof(*filep));
			return 0;
		}

		return 1;
	}

	return 0;
}


static int
mg_remove(const struct mg_connection *conn, const char *path)
{
	wchar_t wbuf[PATH_MAX];
	path_to_unicode(conn, path, wbuf, ARRAY_SIZE(wbuf));
	return DeleteFileW(wbuf) ? 0 : -1;
}


static int
mg_mkdir(const struct mg_connection *conn, const char *path, int mode)
{
	wchar_t wbuf[PATH_MAX];
	(void)mode;
	path_to_unicode(conn, path, wbuf, ARRAY_SIZE(wbuf));
	return CreateDirectoryW(wbuf, NULL) ? 0 : -1;
}


/* Create substitutes for POSIX functions in Win32. */

#if defined(__MINGW32__)
/* Show no warning in case system functions are not used. */
#pragma GCC diagnostic push
#pragma GCC diagnostic ignored "-Wunused-function"
#endif


/* Implementation of POSIX opendir/closedir/readdir for Windows. */
FUNCTION_MAY_BE_UNUSED
static DIR *
mg_opendir(const struct mg_connection *conn, const char *name)
{
	DIR *dir = NULL;
	wchar_t wpath[PATH_MAX];
	DWORD attrs;

	if (name == NULL) {
		SetLastError(ERROR_BAD_ARGUMENTS);
	} else if ((dir = (DIR *)mg_malloc(sizeof(*dir))) == NULL) {
		SetLastError(ERROR_NOT_ENOUGH_MEMORY);
	} else {
		path_to_unicode(conn, name, wpath, ARRAY_SIZE(wpath));
		attrs = GetFileAttributesW(wpath);
		if (attrs != 0xFFFFFFFF && ((attrs & FILE_ATTRIBUTE_DIRECTORY)
		                            == FILE_ATTRIBUTE_DIRECTORY)) {
			(void)wcscat(wpath, L"\\*");
			dir->handle = FindFirstFileW(wpath, &dir->info);
			dir->result.d_name[0] = '\0';
		} else {
			mg_free(dir);
			dir = NULL;
		}
	}

	return dir;
}


FUNCTION_MAY_BE_UNUSED
static int
mg_closedir(DIR *dir)
{
	int result = 0;

	if (dir != NULL) {
		if (dir->handle != INVALID_HANDLE_VALUE)
			result = FindClose(dir->handle) ? 0 : -1;

		mg_free(dir);
	} else {
		result = -1;
		SetLastError(ERROR_BAD_ARGUMENTS);
	}

	return result;
}


FUNCTION_MAY_BE_UNUSED
static struct dirent *
mg_readdir(DIR *dir)
{
	struct dirent *result = 0;

	if (dir) {
		if (dir->handle != INVALID_HANDLE_VALUE) {
			result = &dir->result;
			(void)WideCharToMultiByte(CP_UTF8,
			                          0,
			                          dir->info.cFileName,
			                          -1,
			                          result->d_name,
			                          sizeof(result->d_name),
			                          NULL,
			                          NULL);

			if (!FindNextFileW(dir->handle, &dir->info)) {
				(void)FindClose(dir->handle);
				dir->handle = INVALID_HANDLE_VALUE;
			}

		} else {
			SetLastError(ERROR_FILE_NOT_FOUND);
		}
	} else {
		SetLastError(ERROR_BAD_ARGUMENTS);
	}

	return result;
}


#ifndef HAVE_POLL
FUNCTION_MAY_BE_UNUSED
static int
poll(struct pollfd *pfd, unsigned int n, int milliseconds)
{
	struct timeval tv;
	fd_set set;
	unsigned int i;
	int result;
	SOCKET maxfd = 0;

	memset(&tv, 0, sizeof(tv));
	tv.tv_sec = milliseconds / 1000;
	tv.tv_usec = (milliseconds % 1000) * 1000;
	FD_ZERO(&set);

	for (i = 0; i < n; i++) {
		FD_SET((SOCKET)pfd[i].fd, &set);
		pfd[i].revents = 0;

		if (pfd[i].fd > maxfd) {
			maxfd = pfd[i].fd;
		}
	}

	if ((result = select((int)maxfd + 1, &set, NULL, NULL, &tv)) > 0) {
		for (i = 0; i < n; i++) {
			if (FD_ISSET(pfd[i].fd, &set)) {
				pfd[i].revents = POLLIN;
			}
		}
	}

	/* We should subtract the time used in select from remaining
	 * "milliseconds", in particular if called from mg_poll with a
	 * timeout quantum.
	 * Unfortunately, the remaining time is not stored in "tv" in all
	 * implementations, so the result in "tv" must be considered undefined.
	 * See http://man7.org/linux/man-pages/man2/select.2.html */

	return result;
}
#endif /* HAVE_POLL */


#if defined(__MINGW32__)
/* Enable unused function warning again */
#pragma GCC diagnostic pop
#endif


static void
set_close_on_exec(SOCKET sock, struct mg_connection *conn /* may be null */)
{
	(void)conn; /* Unused. */
#if defined(_WIN32_WCE)
	(void)sock;
#else
	(void)SetHandleInformation((HANDLE)(intptr_t)sock, HANDLE_FLAG_INHERIT, 0);
#endif
}


int
mg_start_thread(mg_thread_func_t f, void *p)
{
#if defined(USE_STACK_SIZE) && (USE_STACK_SIZE > 1)
	/* Compile-time option to control stack size, e.g.
	 * -DUSE_STACK_SIZE=16384
	 */
	return ((_beginthread((void(__cdecl *)(void *))f, USE_STACK_SIZE, p)
	         == ((uintptr_t)(-1L)))
	            ? -1
	            : 0);
#else
	return (
	    (_beginthread((void(__cdecl *)(void *))f, 0, p) == ((uintptr_t)(-1L)))
	        ? -1
	        : 0);
#endif /* defined(USE_STACK_SIZE) && (USE_STACK_SIZE > 1) */
}


/* Start a thread storing the thread context. */
static int
mg_start_thread_with_id(unsigned(__stdcall *f)(void *),
                        void *p,
                        pthread_t *threadidptr)
{
	uintptr_t uip;
	HANDLE threadhandle;
	int result = -1;

	uip = _beginthreadex(NULL, 0, (unsigned(__stdcall *)(void *))f, p, 0, NULL);
	threadhandle = (HANDLE)uip;
	if ((uip != (uintptr_t)(-1L)) && (threadidptr != NULL)) {
		*threadidptr = threadhandle;
		result = 0;
	}

	return result;
}


/* Wait for a thread to finish. */
static int
mg_join_thread(pthread_t threadid)
{
	int result;
	DWORD dwevent;

	result = -1;
	dwevent = WaitForSingleObject(threadid, (DWORD)INFINITE);
	if (dwevent == WAIT_FAILED) {
		DEBUG_TRACE("WaitForSingleObject() failed, error %d", ERRNO);
	} else {
		if (dwevent == WAIT_OBJECT_0) {
			CloseHandle(threadid);
			result = 0;
		}
	}

	return result;
}

#if !defined(NO_SSL_DL) && !defined(NO_SSL)
/* If SSL is loaded dynamically, dlopen/dlclose is required. */
/* Create substitutes for POSIX functions in Win32. */

#if defined(__MINGW32__)
/* Show no warning in case system functions are not used. */
#pragma GCC diagnostic push
#pragma GCC diagnostic ignored "-Wunused-function"
#endif


FUNCTION_MAY_BE_UNUSED
static HANDLE
dlopen(const char *dll_name, int flags)
{
	wchar_t wbuf[PATH_MAX];
	(void)flags;
	path_to_unicode(NULL, dll_name, wbuf, ARRAY_SIZE(wbuf));
	return LoadLibraryW(wbuf);
}


FUNCTION_MAY_BE_UNUSED
static int
dlclose(void *handle)
{
	int result;

	if (FreeLibrary((HMODULE)handle) != 0) {
		result = 0;
	} else {
		result = -1;
	}

	return result;
}


#if defined(__MINGW32__)
/* Enable unused function warning again */
#pragma GCC diagnostic pop
#endif

#endif


#if !defined(NO_CGI)
#define SIGKILL (0)

static int
kill(pid_t pid, int sig_num)
{
	(void)TerminateProcess((HANDLE)pid, (UINT)sig_num);
	(void)CloseHandle((HANDLE)pid);
	return 0;
}


static void
trim_trailing_whitespaces(char *s)
{
	char *e = s + strlen(s) - 1;
	while ((e > s) && isspace(*(unsigned char *)e)) {
		*e-- = '\0';
	}
}


static pid_t
spawn_process(struct mg_connection *conn,
              const char *prog,
              char *envblk,
              char *envp[],
              int fdin[2],
              int fdout[2],
              int fderr[2],
              const char *dir)
{
	HANDLE me;
	char *p, *interp, full_interp[PATH_MAX], full_dir[PATH_MAX],
	    cmdline[PATH_MAX], buf[PATH_MAX];
	int truncated;
	struct mg_file file = STRUCT_FILE_INITIALIZER;
	STARTUPINFOA si;
	PROCESS_INFORMATION pi = {0};

	(void)envp;

	memset(&si, 0, sizeof(si));
	si.cb = sizeof(si);

	si.dwFlags = STARTF_USESTDHANDLES | STARTF_USESHOWWINDOW;
	si.wShowWindow = SW_HIDE;

	me = GetCurrentProcess();
	DuplicateHandle(me,
	                (HANDLE)_get_osfhandle(fdin[0]),
	                me,
	                &si.hStdInput,
	                0,
	                TRUE,
	                DUPLICATE_SAME_ACCESS);
	DuplicateHandle(me,
	                (HANDLE)_get_osfhandle(fdout[1]),
	                me,
	                &si.hStdOutput,
	                0,
	                TRUE,
	                DUPLICATE_SAME_ACCESS);
	DuplicateHandle(me,
	                (HANDLE)_get_osfhandle(fderr[1]),
	                me,
	                &si.hStdError,
	                0,
	                TRUE,
	                DUPLICATE_SAME_ACCESS);

	/* Mark handles that should not be inherited. See
	 * https://msdn.microsoft.com/en-us/library/windows/desktop/ms682499%28v=vs.85%29.aspx
	 */
	SetHandleInformation((HANDLE)_get_osfhandle(fdin[1]),
	                     HANDLE_FLAG_INHERIT,
	                     0);
	SetHandleInformation((HANDLE)_get_osfhandle(fdout[0]),
	                     HANDLE_FLAG_INHERIT,
	                     0);
	SetHandleInformation((HANDLE)_get_osfhandle(fderr[0]),
	                     HANDLE_FLAG_INHERIT,
	                     0);

	/* If CGI file is a script, try to read the interpreter line */
	interp = conn->ctx->config[CGI_INTERPRETER];
	if (interp == NULL) {
		buf[0] = buf[1] = '\0';

		/* Read the first line of the script into the buffer */
		mg_snprintf(
		    conn, &truncated, cmdline, sizeof(cmdline), "%s/%s", dir, prog);

		if (truncated) {
			pi.hProcess = (pid_t)-1;
			goto spawn_cleanup;
		}

		if (mg_fopen(conn, cmdline, MG_FOPEN_MODE_READ, &file)) {
			p = (char *)file.access.membuf;
			mg_fgets(buf, sizeof(buf), &file, &p);
			(void)mg_fclose(&file.access); /* ignore error on read only file */
			buf[sizeof(buf) - 1] = '\0';
		}

		if ((buf[0] == '#') && (buf[1] == '!')) {
			trim_trailing_whitespaces(buf + 2);
		} else {
			buf[2] = '\0';
		}
		interp = buf + 2;
	}

	if (interp[0] != '\0') {
		GetFullPathNameA(interp, sizeof(full_interp), full_interp, NULL);
		interp = full_interp;
	}
	GetFullPathNameA(dir, sizeof(full_dir), full_dir, NULL);

	if (interp[0] != '\0') {
		mg_snprintf(conn,
		            &truncated,
		            cmdline,
		            sizeof(cmdline),
		            "\"%s\" \"%s\\%s\"",
		            interp,
		            full_dir,
		            prog);
	} else {
		mg_snprintf(conn,
		            &truncated,
		            cmdline,
		            sizeof(cmdline),
		            "\"%s\\%s\"",
		            full_dir,
		            prog);
	}

	if (truncated) {
		pi.hProcess = (pid_t)-1;
		goto spawn_cleanup;
	}

	DEBUG_TRACE("Running [%s]", cmdline);
	if (CreateProcessA(NULL,
	                   cmdline,
	                   NULL,
	                   NULL,
	                   TRUE,
	                   CREATE_NEW_PROCESS_GROUP,
	                   envblk,
	                   NULL,
	                   &si,
	                   &pi) == 0) {
		mg_cry(
		    conn, "%s: CreateProcess(%s): %ld", __func__, cmdline, (long)ERRNO);
		pi.hProcess = (pid_t)-1;
		/* goto spawn_cleanup; */
	}

spawn_cleanup:
	(void)CloseHandle(si.hStdOutput);
	(void)CloseHandle(si.hStdError);
	(void)CloseHandle(si.hStdInput);
	if (pi.hThread != NULL) {
		(void)CloseHandle(pi.hThread);
	}

	return (pid_t)pi.hProcess;
}
#endif /* !NO_CGI */


static int
set_blocking_mode(SOCKET sock, int blocking)
{
	unsigned long non_blocking = !blocking;
	return ioctlsocket(sock, (long)FIONBIO, &non_blocking);
}

#else

static int
mg_stat(const struct mg_connection *conn,
        const char *path,
        struct mg_file_stat *filep)
{
	struct stat st;
	if (!filep) {
		return 0;
	}
	memset(filep, 0, sizeof(*filep));

	if (conn && is_file_in_memory(conn, path)) {

		/* Quick fix (for 1.9.x): */
		/* mg_stat must fill all fields, also for files in memory */
		struct mg_file tmp_file = STRUCT_FILE_INITIALIZER;
		open_file_in_memory(conn, path, &tmp_file, MG_FOPEN_MODE_NONE);
		filep->size = tmp_file.stat.size;
		filep->last_modified = time(NULL);
		filep->location = 2;
		/* TODO: for 1.10: restructure how files in memory are handled */

		return 1;
	}

	if (0 == stat(path, &st)) {
		filep->size = (uint64_t)(st.st_size);
		filep->last_modified = st.st_mtime;
		filep->is_directory = S_ISDIR(st.st_mode);
		return 1;
	}

	return 0;
}


static void
set_close_on_exec(SOCKET fd, struct mg_connection *conn /* may be null */)
{
	if (fcntl(fd, F_SETFD, FD_CLOEXEC) != 0) {
		if (conn) {
			mg_cry(conn,
			       "%s: fcntl(F_SETFD FD_CLOEXEC) failed: %s",
			       __func__,
			       strerror(ERRNO));
		}
	}
}


int
mg_start_thread(mg_thread_func_t func, void *param)
{
	pthread_t thread_id;
	pthread_attr_t attr;
	int result;

	(void)pthread_attr_init(&attr);
	(void)pthread_attr_setdetachstate(&attr, PTHREAD_CREATE_DETACHED);

#if defined(USE_STACK_SIZE) && (USE_STACK_SIZE > 1)
	/* Compile-time option to control stack size,
	 * e.g. -DUSE_STACK_SIZE=16384 */
	(void)pthread_attr_setstacksize(&attr, USE_STACK_SIZE);
#endif /* defined(USE_STACK_SIZE) && (USE_STACK_SIZE > 1) */

	result = pthread_create(&thread_id, &attr, func, param);
	pthread_attr_destroy(&attr);

	return result;
}


/* Start a thread storing the thread context. */
static int
mg_start_thread_with_id(mg_thread_func_t func,
                        void *param,
                        pthread_t *threadidptr)
{
	pthread_t thread_id;
	pthread_attr_t attr;
	int result;

	(void)pthread_attr_init(&attr);

#if defined(USE_STACK_SIZE) && (USE_STACK_SIZE > 1)
	/* Compile-time option to control stack size,
	 * e.g. -DUSE_STACK_SIZE=16384 */
	(void)pthread_attr_setstacksize(&attr, USE_STACK_SIZE);
#endif /* defined(USE_STACK_SIZE) && USE_STACK_SIZE > 1 */

	result = pthread_create(&thread_id, &attr, func, param);
	pthread_attr_destroy(&attr);
	if ((result == 0) && (threadidptr != NULL)) {
		*threadidptr = thread_id;
	}
	return result;
}


/* Wait for a thread to finish. */
static int
mg_join_thread(pthread_t threadid)
{
	int result;

	result = pthread_join(threadid, NULL);
	return result;
}


#ifndef NO_CGI
static pid_t
spawn_process(struct mg_connection *conn,
              const char *prog,
              char *envblk,
              char *envp[],
              int fdin[2],
              int fdout[2],
              int fderr[2],
              const char *dir)
{
	pid_t pid;
	const char *interp;

	(void)envblk;

	if (conn == NULL) {
		return 0;
	}

	if ((pid = fork()) == -1) {
		/* Parent */
		mg_send_http_error(conn,
		                   500,
		                   "Error: Creating CGI process\nfork(): %s",
		                   strerror(ERRNO));
	} else if (pid == 0) {
		/* Child */
		if (chdir(dir) != 0) {
			mg_cry(conn, "%s: chdir(%s): %s", __func__, dir, strerror(ERRNO));
		} else if (dup2(fdin[0], 0) == -1) {
			mg_cry(conn,
			       "%s: dup2(%d, 0): %s",
			       __func__,
			       fdin[0],
			       strerror(ERRNO));
		} else if (dup2(fdout[1], 1) == -1) {
			mg_cry(conn,
			       "%s: dup2(%d, 1): %s",
			       __func__,
			       fdout[1],
			       strerror(ERRNO));
		} else if (dup2(fderr[1], 2) == -1) {
			mg_cry(conn,
			       "%s: dup2(%d, 2): %s",
			       __func__,
			       fderr[1],
			       strerror(ERRNO));
		} else {
			/* Keep stderr and stdout in two different pipes.
			 * Stdout will be sent back to the client,
			 * stderr should go into a server error log. */
			(void)close(fdin[0]);
			(void)close(fdout[1]);
			(void)close(fderr[1]);

			/* Close write end fdin and read end fdout and fderr */
			(void)close(fdin[1]);
			(void)close(fdout[0]);
			(void)close(fderr[0]);

			/* After exec, all signal handlers are restored to their default
			 * values, with one exception of SIGCHLD. According to
			 * POSIX.1-2001 and Linux's implementation, SIGCHLD's handler will
			 * leave unchanged after exec if it was set to be ignored. Restore
			 * it to default action. */
			signal(SIGCHLD, SIG_DFL);

			interp = conn->ctx->config[CGI_INTERPRETER];
			if (interp == NULL) {
				(void)execle(prog, prog, NULL, envp);
				mg_cry(conn,
				       "%s: execle(%s): %s",
				       __func__,
				       prog,
				       strerror(ERRNO));
			} else {
				(void)execle(interp, interp, prog, NULL, envp);
				mg_cry(conn,
				       "%s: execle(%s %s): %s",
				       __func__,
				       interp,
				       prog,
				       strerror(ERRNO));
			}
		}
		exit(EXIT_FAILURE);
	}

	return pid;
}
#endif /* !NO_CGI */


static int
set_blocking_mode(SOCKET sock, int blocking)
{
	int flags;

	flags = fcntl(sock, F_GETFL, 0);
	if (blocking) {
		(void)fcntl(sock, F_SETFL, flags | O_NONBLOCK);
	} else {
		(void)fcntl(sock, F_SETFL, flags & (~(int)(O_NONBLOCK)));
	}

	return 0;
}
#endif /* _WIN32 */
/* End of initial operating system specific define block. */


/* Get a random number (independent of C rand function) */
static uint64_t
get_random(void)
{
	static uint64_t lfsr = 0; /* Linear feedback shift register */
	static uint64_t lcg = 0;  /* Linear congruential generator */
	uint64_t now = mg_get_current_time_ns();

	if (lfsr == 0) {
		/* lfsr will be only 0 if has not been initialized,
		 * so this code is called only once. */
		lfsr = mg_get_current_time_ns();
		lcg = mg_get_current_time_ns();
	} else {
		/* Get the next step of both random number generators. */
		lfsr = (lfsr >> 1)
		       | ((((lfsr >> 0) ^ (lfsr >> 1) ^ (lfsr >> 3) ^ (lfsr >> 4)) & 1)
		          << 63);
		lcg = lcg * 6364136223846793005LL + 1442695040888963407LL;
	}

	/* Combining two pseudo-random number generators and a high resolution
	 * part
	 * of the current server time will make it hard (impossible?) to guess
	 * the
	 * next number. */
	return (lfsr ^ lcg ^ now);
}


static int
mg_poll(struct pollfd *pfd,
        unsigned int n,
        int milliseconds,
        volatile int *stop_server)
{
	int ms_now, result;

	/* Call poll, but only for a maximum time of a few seconds.
	 * This will allow to stop the server after some seconds, instead
	 * of having to wait for a long socket timeout. */
	ms_now = SOCKET_TIMEOUT_QUANTUM; /* Sleep quantum in ms */

	do {
		if (*stop_server) {
			/* Shut down signal */
			return -2;
		}

		if ((milliseconds >= 0) && (milliseconds < ms_now)) {
			ms_now = milliseconds;
		}

		result = poll(pfd, n, ms_now);
		if (result != 0) {
			/* Poll returned either success (1) or error (-1).
			 * Forward both to the caller. */
			return result;
		}

		/* Poll returned timeout (0). */
		if (milliseconds > 0) {
			milliseconds -= ms_now;
		}

	} while (milliseconds != 0);

	return result;
}


/* Write data to the IO channel - opened file descriptor, socket or SSL
 * descriptor.
 * Return value:
 *  >=0 .. number of bytes successfully written
 *   -1 .. timeout
 *   -2 .. error
 */
static int
push_inner(struct mg_context *ctx,
           FILE *fp,
           SOCKET sock,
           SSL *ssl,
           const char *buf,
           int len,
           double timeout)
{
	uint64_t start = 0, now = 0, timeout_ns = 0;
	int n, err;
	unsigned ms_wait = SOCKET_TIMEOUT_QUANTUM; /* Sleep quantum in ms */

#ifdef _WIN32
	typedef int len_t;
#else
	typedef size_t len_t;
#endif

	if (timeout > 0) {
		now = mg_get_current_time_ns();
		start = now;
		timeout_ns = (uint64_t)(timeout * 1.0E9);
	}

	if (ctx == NULL) {
		return -2;
	}

#ifdef NO_SSL
	if (ssl) {
		return -2;
	}
#endif

	/* Try to read until it succeeds, fails, times out, or the server
	 * shuts down. */
	for (;;) {

#ifndef NO_SSL
		if (ssl != NULL) {
			n = SSL_write(ssl, buf, len);
			if (n <= 0) {
				err = SSL_get_error(ssl, n);
				if ((err == SSL_ERROR_SYSCALL) && (n == -1)) {
					err = ERRNO;
				} else if ((err == SSL_ERROR_WANT_READ)
				           || (err == SSL_ERROR_WANT_WRITE)) {
					n = 0;
				} else {
					DEBUG_TRACE("SSL_write() failed, error %d", err);
					return -2;
				}
			} else {
				err = 0;
			}
		} else
#endif
		    if (fp != NULL) {
			n = (int)fwrite(buf, 1, (size_t)len, fp);
			if (ferror(fp)) {
				n = -1;
				err = ERRNO;
			} else {
				err = 0;
			}
		} else {
			n = (int)send(sock, buf, (len_t)len, MSG_NOSIGNAL);
			err = (n < 0) ? ERRNO : 0;
#ifdef _WIN32
			if (err == WSAEWOULDBLOCK) {
				err = 0;
				n = 0;
			}
#else
			if (err == EWOULDBLOCK) {
				err = 0;
				n = 0;
			}
#endif
			if (n < 0) {
				/* shutdown of the socket at client side */
				return -2;
			}
		}

		if (ctx->stop_flag) {
			return -2;
		}

		if ((n > 0) || ((n == 0) && (len == 0))) {
			/* some data has been read, or no data was requested */
			return n;
		}
		if (n < 0) {
			/* socket error - check errno */
			DEBUG_TRACE("send() failed, error %d", err);

			/* TODO (mid): error handling depending on the error code.
			 * These codes are different between Windows and Linux.
			 * Currently there is no problem with failing send calls,
			 * if there is a reproducible situation, it should be
			 * investigated in detail.
			 */
			return -2;
		}

		/* Only in case n=0 (timeout), repeat calling the write function */

		/* If send failed, wait before retry */
		if (fp != NULL) {
			/* For files, just wait a fixed time,
			 * maybe an average disk seek time. */
			mg_sleep(ms_wait > 10 ? 10 : ms_wait);
		} else {
			/* For sockets, wait for the socket using select */
			fd_set wfds;
			struct timeval tv;
			int sret;

#if defined(__GNUC__) || defined(__MINGW32__)
/* GCC seems to have a flaw with it's own socket macros:
 * http://www.linuxquestions.org/questions/programming-9/impossible-to-use-gcc-with-wconversion-and-standard-socket-macros-841935/
 */
#pragma GCC diagnostic push
#pragma GCC diagnostic ignored "-Wsign-conversion"
#endif

			FD_ZERO(&wfds);
			FD_SET(sock, &wfds);
			tv.tv_sec = (time_t)(ms_wait / 1000);
			tv.tv_usec = (long)((ms_wait % 1000) * 1000);

			sret = select((int)sock + 1, NULL, &wfds, NULL, &tv);

#if defined(__GNUC__) || defined(__MINGW32__)
#pragma GCC diagnostic pop
#endif

			if (sret > 0) {
				/* We got ready to write. Don't check the timeout
				 * but directly go back to write again. */
				continue;
			}
		}

		if (timeout > 0) {
			now = mg_get_current_time_ns();
			if ((now - start) > timeout_ns) {
				/* Timeout */
				break;
			}
		}
	}

	(void)err; /* Avoid unused warning if NO_SSL is set and DEBUG_TRACE is not
	              used */

	return -1;
}


static int64_t
push_all(struct mg_context *ctx,
         FILE *fp,
         SOCKET sock,
         SSL *ssl,
         const char *buf,
         int64_t len)
{
	double timeout = -1.0;
	int64_t n, nwritten = 0;

	if (ctx == NULL) {
		return -1;
	}

	if (ctx->config[REQUEST_TIMEOUT]) {
		timeout = atoi(ctx->config[REQUEST_TIMEOUT]) / 1000.0;
	}

	while ((len > 0) && (ctx->stop_flag == 0)) {
		n = push_inner(ctx, fp, sock, ssl, buf + nwritten, (int)len, timeout);
		if (n < 0) {
			if (nwritten == 0) {
				nwritten = n; /* Propagate the error */
			}
			break;
		} else if (n == 0) {
			break; /* No more data to write */
		} else {
			nwritten += n;
			len -= n;
		}
	}

	return nwritten;
}


/* Read from IO channel - opened file descriptor, socket, or SSL descriptor.
 * Return value:
 *  >=0 .. number of bytes successfully read
 *   -1 .. timeout
 *   -2 .. error
 */
static int
pull_inner(FILE *fp,
           struct mg_connection *conn,
           char *buf,
           int len,
           double timeout)
{
	int nread, err = 0;

#ifdef _WIN32
	typedef int len_t;
#else
	typedef size_t len_t;
#endif
#ifndef NO_SSL
	int ssl_pending;
#endif

	/* We need an additional wait loop around this, because in some cases
	 * with TLSwe may get data from the socket but not from SSL_read.
	 * In this case we need to repeat at least once.
	 */

	if (fp != NULL) {
#if !defined(_WIN32_WCE)
		/* Use read() instead of fread(), because if we're reading from the
		 * CGI pipe, fread() may block until IO buffer is filled up. We
		 * cannot afford to block and must pass all read bytes immediately
		 * to the client. */
		nread = (int)read(fileno(fp), buf, (size_t)len);
#else
		/* WinCE does not support CGI pipes */
		nread = (int)fread(buf, 1, (size_t)len, fp);
#endif
		err = (nread < 0) ? ERRNO : 0;

#ifndef NO_SSL
	} else if ((conn->ssl != NULL)
	           && ((ssl_pending = SSL_pending(conn->ssl)) > 0)) {
		/* We already know there is no more data buffered in conn->buf
		 * but there is more available in the SSL layer. So don't poll
		 * conn->client.sock yet. */
		if (ssl_pending > len) {
			ssl_pending = len;
		}
		nread = SSL_read(conn->ssl, buf, ssl_pending);
		if (nread <= 0) {
			err = SSL_get_error(conn->ssl, nread);
			if ((err == SSL_ERROR_SYSCALL) && (nread == -1)) {
				err = ERRNO;
			} else if ((err == SSL_ERROR_WANT_READ)
			           || (err == SSL_ERROR_WANT_WRITE)) {
				nread = 0;
			} else {
				DEBUG_TRACE("SSL_read() failed, error %d", err);
				return -1;
			}
		} else {
			err = 0;
		}

	} else if (conn->ssl != NULL) {

		struct pollfd pfd[1];
		int pollres;

		pfd[0].fd = conn->client.sock;
		pfd[0].events = POLLIN;
		pollres =
		    mg_poll(pfd, 1, (int)(timeout * 1000.0), &(conn->ctx->stop_flag));
		if (conn->ctx->stop_flag) {
			return -2;
		}
		if (pollres > 0) {
			nread = SSL_read(conn->ssl, buf, len);
			if (nread <= 0) {
				err = SSL_get_error(conn->ssl, nread);
				if ((err == SSL_ERROR_SYSCALL) && (nread == -1)) {
					err = ERRNO;
				} else if ((err == SSL_ERROR_WANT_READ)
				           || (err == SSL_ERROR_WANT_WRITE)) {
					nread = 0;
				} else {
					DEBUG_TRACE("SSL_read() failed, error %d", err);
					return -2;
				}
			} else {
				err = 0;
			}

		} else if (pollres < 0) {
			/* Error */
			return -2;
		} else {
			/* pollres = 0 means timeout */
			nread = 0;
		}
#endif

	} else {
		struct pollfd pfd[1];
		int pollres;

		pfd[0].fd = conn->client.sock;
		pfd[0].events = POLLIN;
		pollres =
		    mg_poll(pfd, 1, (int)(timeout * 1000.0), &(conn->ctx->stop_flag));
		if (conn->ctx->stop_flag) {
			return -2;
		}
		if (pollres > 0) {
			nread = (int)recv(conn->client.sock, buf, (len_t)len, 0);
			err = (nread < 0) ? ERRNO : 0;
			if (nread <= 0) {
				/* shutdown of the socket at client side */
				return -2;
			}
		} else if (pollres < 0) {
			/* error callint poll */
			return -2;
		} else {
			/* pollres = 0 means timeout */
			nread = 0;
		}
	}

	if (conn->ctx->stop_flag) {
		return -2;
	}

	if ((nread > 0) || ((nread == 0) && (len == 0))) {
		/* some data has been read, or no data was requested */
		return nread;
	}

	if (nread < 0) {
/* socket error - check errno */
#ifdef _WIN32
		if (err == WSAEWOULDBLOCK) {
			/* TODO (low): check if this is still required */
			/* standard case if called from close_socket_gracefully */
			return -2;
		} else if (err == WSAETIMEDOUT) {
			/* TODO (low): check if this is still required */
			/* timeout is handled by the while loop  */
			return 0;
		} else if (err == WSAECONNABORTED) {
			/* See https://www.chilkatsoft.com/p/p_299.asp */
			return -2;
		} else {
			DEBUG_TRACE("recv() failed, error %d", err);
			return -2;
		}
#else
		/* TODO: POSIX returns either EAGAIN or EWOULDBLOCK in both cases,
		 * if the timeout is reached and if the socket was set to non-
		 * blocking in close_socket_gracefully, so we can not distinguish
		 * here. We have to wait for the timeout in both cases for now.
		 */
		if ((err == EAGAIN) || (err == EWOULDBLOCK) || (err == EINTR)) {
			/* TODO (low): check if this is still required */
			/* EAGAIN/EWOULDBLOCK:
			 * standard case if called from close_socket_gracefully
			 * => should return -1 */
			/* or timeout occured
			 * => the code must stay in the while loop */

			/* EINTR can be generated on a socket with a timeout set even
			 * when SA_RESTART is effective for all relevant signals
			 * (see signal(7)).
			 * => stay in the while loop */
		} else {
			DEBUG_TRACE("recv() failed, error %d", err);
			return -2;
		}
#endif
	}

	/* Timeout occured, but no data available. */
	return -1;
}


static int
pull_all(FILE *fp, struct mg_connection *conn, char *buf, int len)
{
	int n, nread = 0;
	double timeout = -1.0;
	uint64_t start_time = 0, now = 0, timeout_ns = 0;

	if (conn->ctx->config[REQUEST_TIMEOUT]) {
		timeout = atoi(conn->ctx->config[REQUEST_TIMEOUT]) / 1000.0;
	}
	if (timeout >= 0.0) {
		start_time = mg_get_current_time_ns();
		timeout_ns = (uint64_t)(timeout * 1.0E9);
	}

	while ((len > 0) && (conn->ctx->stop_flag == 0)) {
		n = pull_inner(fp, conn, buf + nread, len, timeout);
		if (n == -2) {
			if (nread == 0) {
				nread = -1; /* Propagate the error */
			}
			break;
		} else if (n == -1) {
			/* timeout */
			if (timeout >= 0.0) {
				now = mg_get_current_time_ns();
				if ((now - start_time) <= timeout_ns) {
					continue;
				}
			}
			break;
		} else if (n == 0) {
			break; /* No more data to read */
		} else {
			conn->consumed_content += n;
			nread += n;
			len -= n;
		}
	}

	return nread;
}


static void
discard_unread_request_data(struct mg_connection *conn)
{
	char buf[MG_BUF_LEN];
	size_t to_read;
	int nread;

	if (conn == NULL) {
		return;
	}

	to_read = sizeof(buf);

	if (conn->is_chunked) {
		/* Chunked encoding: 3=chunk read completely
		 * completely */
		while (conn->is_chunked != 3) {
			nread = mg_read(conn, buf, to_read);
			if (nread <= 0) {
				break;
			}
		}

	} else {
		/* Not chunked: content length is known */
		while (conn->consumed_content < conn->content_len) {
			if (to_read
			    > (size_t)(conn->content_len - conn->consumed_content)) {
				to_read = (size_t)(conn->content_len - conn->consumed_content);
			}

			nread = mg_read(conn, buf, to_read);
			if (nread <= 0) {
				break;
			}
		}
	}
}


static int
mg_read_inner(struct mg_connection *conn, void *buf, size_t len)
{
	int64_t n, buffered_len, nread;
	int64_t len64 =
	    (int64_t)((len > INT_MAX) ? INT_MAX : len); /* since the return value is
	                                               * int, we may not read more
	                                               * bytes */
	const char *body;

	if (conn == NULL) {
		return 0;
	}

	/* If Content-Length is not set for a request with body data
	 * (e.g., a PUT or POST request), we do not know in advance
	 * how much data should be read. */
	if (conn->consumed_content == 0) {
		if (conn->is_chunked == 1) {
			conn->content_len = len64;
			conn->is_chunked = 2;
		} else if (conn->content_len == -1) {
			/* The body data is completed when the connection
			 * is closed. */
			conn->content_len = INT64_MAX;
			conn->must_close = 1;
		}
	}

	nread = 0;
	if (conn->consumed_content < conn->content_len) {
		/* Adjust number of bytes to read. */
		int64_t left_to_read = conn->content_len - conn->consumed_content;
		if (left_to_read < len64) {
			/* Do not read more than the total content length of the
			 * request.
			 */
			len64 = left_to_read;
		}

		/* Return buffered data */
		buffered_len = (int64_t)(conn->data_len) - (int64_t)conn->request_len
		               - conn->consumed_content;
		if (buffered_len > 0) {
			if (len64 < buffered_len) {
				buffered_len = len64;
			}
			body = conn->buf + conn->request_len + conn->consumed_content;
			memcpy(buf, body, (size_t)buffered_len);
			len64 -= buffered_len;
			conn->consumed_content += buffered_len;
			nread += buffered_len;
			buf = (char *)buf + buffered_len;
		}

		/* We have returned all buffered data. Read new data from the remote
		 * socket.
		 */
		if ((n = pull_all(NULL, conn, (char *)buf, (int)len64)) >= 0) {
			nread += n;
		} else {
			nread = ((nread > 0) ? nread : n);
		}
	}
	return (int)nread;
}


static char
mg_getc(struct mg_connection *conn)
{
	char c;
	if (conn == NULL) {
		return 0;
	}
	if (mg_read_inner(conn, &c, 1) <= 0) {
		return (char)0;
	}
	return c;
}


int
mg_read(struct mg_connection *conn, void *buf, size_t len)
{
	if (len > INT_MAX) {
		len = INT_MAX;
	}

	if (conn == NULL) {
		return 0;
	}

	if (conn->is_chunked) {
		size_t all_read = 0;

		while (len > 0) {
			if (conn->is_chunked == 3) {
				/* No more data left to read */
				return 0;
			}

			if (conn->chunk_remainder) {
				/* copy from the remainder of the last received chunk */
				long read_ret;
				size_t read_now =
				    ((conn->chunk_remainder > len) ? (len)
				                                   : (conn->chunk_remainder));

				conn->content_len += (int)read_now;
				read_ret =
				    mg_read_inner(conn, (char *)buf + all_read, read_now);

				if (read_ret < 1) {
					/* read error */
					return -1;
				}

				all_read += (size_t)read_ret;
				conn->chunk_remainder -= (size_t)read_ret;
				len -= (size_t)read_ret;

				if (conn->chunk_remainder == 0) {
					/* Add data bytes in the current chunk have been read,
					 * so we are expecting \r\n now. */
					char x1, x2;
					conn->content_len += 2;
					x1 = mg_getc(conn);
					x2 = mg_getc(conn);
					if ((x1 != '\r') || (x2 != '\n')) {
						/* Protocol violation */
						return -1;
					}
				}

			} else {
				/* fetch a new chunk */
				int i = 0;
				char lenbuf[64];
				char *end = 0;
				unsigned long chunkSize = 0;

				for (i = 0; i < ((int)sizeof(lenbuf) - 1); i++) {
					conn->content_len++;
					lenbuf[i] = mg_getc(conn);
					if ((i > 0) && (lenbuf[i] == '\r')
					    && (lenbuf[i - 1] != '\r')) {
						continue;
					}
					if ((i > 1) && (lenbuf[i] == '\n')
					    && (lenbuf[i - 1] == '\r')) {
						lenbuf[i + 1] = 0;
						chunkSize = strtoul(lenbuf, &end, 16);
						if (chunkSize == 0) {
							/* regular end of content */
							conn->is_chunked = 3;
						}
						break;
					}
					if (!isxdigit(lenbuf[i])) {
						/* illegal character for chunk length */
						return -1;
					}
				}
				if ((end == NULL) || (*end != '\r')) {
					/* chunksize not set correctly */
					return -1;
				}
				if (chunkSize == 0) {
					break;
				}

				conn->chunk_remainder = chunkSize;
			}
		}

		return (int)all_read;
	}
	return mg_read_inner(conn, buf, len);
}


int
mg_write(struct mg_connection *conn, const void *buf, size_t len)
{
	time_t now;
	int64_t n, total, allowed;

	if (conn == NULL) {
		return 0;
	}

	if (conn->throttle > 0) {
		if ((now = time(NULL)) != conn->last_throttle_time) {
			conn->last_throttle_time = now;
			conn->last_throttle_bytes = 0;
		}
		allowed = conn->throttle - conn->last_throttle_bytes;
		if (allowed > (int64_t)len) {
			allowed = (int64_t)len;
		}
		if ((total = push_all(conn->ctx,
		                      NULL,
		                      conn->client.sock,
		                      conn->ssl,
		                      (const char *)buf,
		                      (int64_t)allowed)) == allowed) {
			buf = (const char *)buf + total;
			conn->last_throttle_bytes += total;
			while ((total < (int64_t)len) && (conn->ctx->stop_flag == 0)) {
				allowed = (conn->throttle > ((int64_t)len - total))
				              ? (int64_t)len - total
				              : conn->throttle;
				if ((n = push_all(conn->ctx,
				                  NULL,
				                  conn->client.sock,
				                  conn->ssl,
				                  (const char *)buf,
				                  (int64_t)allowed)) != allowed) {
					break;
				}
				sleep(1);
				conn->last_throttle_bytes = allowed;
				conn->last_throttle_time = time(NULL);
				buf = (const char *)buf + n;
				total += n;
			}
		}
	} else {
		total = push_all(conn->ctx,
		                 NULL,
		                 conn->client.sock,
		                 conn->ssl,
		                 (const char *)buf,
		                 (int64_t)len);
	}
	if (total > 0) {
		conn->num_bytes_sent += total;
	}
	return (int)total;
}


/* Send a chunk, if "Transfer-Encoding: chunked" is used */
int
mg_send_chunk(struct mg_connection *conn,
              const char *chunk,
              unsigned int chunk_len)
{
	char lenbuf[16];
	size_t lenbuf_len;
	int ret;
	int t;

	/* First store the length information in a text buffer. */
	sprintf(lenbuf, "%x\r\n", chunk_len);
	lenbuf_len = strlen(lenbuf);

	/* Then send length information, chunk and terminating \r\n. */
	ret = mg_write(conn, lenbuf, lenbuf_len);
	if (ret != (int)lenbuf_len) {
		return -1;
	}
	t = ret;

	ret = mg_write(conn, chunk, chunk_len);
	if (ret != (int)chunk_len) {
		return -1;
	}
	t += ret;

	ret = mg_write(conn, "\r\n", 2);
	if (ret != 2) {
		return -1;
	}
	t += ret;

	return t;
}


/* Alternative alloc_vprintf() for non-compliant C runtimes */
static int
alloc_vprintf2(char **buf, const char *fmt, va_list ap)
{
	va_list ap_copy;
	size_t size = MG_BUF_LEN / 4;
	int len = -1;

	*buf = NULL;
	while (len < 0) {
		if (*buf) {
			mg_free(*buf);
		}

		size *= 4;
		*buf = (char *)mg_malloc(size);
		if (!*buf) {
			break;
		}

		va_copy(ap_copy, ap);
		len = vsnprintf_impl(*buf, size - 1, fmt, ap_copy);
		va_end(ap_copy);
		(*buf)[size - 1] = 0;
	}

	return len;
}


/* Print message to buffer. If buffer is large enough to hold the message,
 * return buffer. If buffer is to small, allocate large enough buffer on
 * heap,
 * and return allocated buffer. */
static int
alloc_vprintf(char **out_buf,
              char *prealloc_buf,
              size_t prealloc_size,
              const char *fmt,
              va_list ap)
{
	va_list ap_copy;
	int len;

	/* Windows is not standard-compliant, and vsnprintf() returns -1 if
	 * buffer is too small. Also, older versions of msvcrt.dll do not have
	 * _vscprintf().  However, if size is 0, vsnprintf() behaves correctly.
	 * Therefore, we make two passes: on first pass, get required message
	 * length.
	 * On second pass, actually print the message. */
	va_copy(ap_copy, ap);
	len = vsnprintf_impl(NULL, 0, fmt, ap_copy);
	va_end(ap_copy);

	if (len < 0) {
		/* C runtime is not standard compliant, vsnprintf() returned -1.
		 * Switch to alternative code path that uses incremental
		 * allocations.
		*/
		va_copy(ap_copy, ap);
		len = alloc_vprintf2(out_buf, fmt, ap_copy);
		va_end(ap_copy);

	} else if ((size_t)(len) >= prealloc_size) {
		/* The pre-allocated buffer not large enough. */
		/* Allocate a new buffer. */
		*out_buf = (char *)mg_malloc((size_t)(len) + 1);
		if (!*out_buf) {
			/* Allocation failed. Return -1 as "out of memory" error. */
			return -1;
		}
		/* Buffer allocation successful. Store the string there. */
		va_copy(ap_copy, ap);
		IGNORE_UNUSED_RESULT(
		    vsnprintf_impl(*out_buf, (size_t)(len) + 1, fmt, ap_copy));
		va_end(ap_copy);

	} else {
		/* The pre-allocated buffer is large enough.
		 * Use it to store the string and return the address. */
		va_copy(ap_copy, ap);
		IGNORE_UNUSED_RESULT(
		    vsnprintf_impl(prealloc_buf, prealloc_size, fmt, ap_copy));
		va_end(ap_copy);
		*out_buf = prealloc_buf;
	}

	return len;
}


static int
mg_vprintf(struct mg_connection *conn, const char *fmt, va_list ap)
{
	char mem[MG_BUF_LEN];
	char *buf = NULL;
	int len;

	if ((len = alloc_vprintf(&buf, mem, sizeof(mem), fmt, ap)) > 0) {
		len = mg_write(conn, buf, (size_t)len);
	}
	if ((buf != mem) && (buf != NULL)) {
		mg_free(buf);
	}

	return len;
}


int
mg_printf(struct mg_connection *conn, const char *fmt, ...)
{
	va_list ap;
	int result;

	va_start(ap, fmt);
	result = mg_vprintf(conn, fmt, ap);
	va_end(ap);

	return result;
}


int
mg_url_decode(const char *src,
              int src_len,
              char *dst,
              int dst_len,
              int is_form_url_encoded)
{
	int i, j, a, b;
#define HEXTOI(x) (isdigit(x) ? (x - '0') : (x - 'W'))

	for (i = j = 0; (i < src_len) && (j < (dst_len - 1)); i++, j++) {
		if ((i < src_len - 2) && (src[i] == '%')
		    && isxdigit(*(const unsigned char *)(src + i + 1))
		    && isxdigit(*(const unsigned char *)(src + i + 2))) {
			a = tolower(*(const unsigned char *)(src + i + 1));
			b = tolower(*(const unsigned char *)(src + i + 2));
			dst[j] = (char)((HEXTOI(a) << 4) | HEXTOI(b));
			i += 2;
		} else if (is_form_url_encoded && (src[i] == '+')) {
			dst[j] = ' ';
		} else {
			dst[j] = src[i];
		}
	}

	dst[j] = '\0'; /* Null-terminate the destination */

	return (i >= src_len) ? j : -1;
}


int
mg_get_var(const char *data,
           size_t data_len,
           const char *name,
           char *dst,
           size_t dst_len)
{
	return mg_get_var2(data, data_len, name, dst, dst_len, 0);
}


int
mg_get_var2(const char *data,
            size_t data_len,
            const char *name,
            char *dst,
            size_t dst_len,
            size_t occurrence)
{
	const char *p, *e, *s;
	size_t name_len;
	int len;

	if ((dst == NULL) || (dst_len == 0)) {
		len = -2;
	} else if ((data == NULL) || (name == NULL) || (data_len == 0)) {
		len = -1;
		dst[0] = '\0';
	} else {
		name_len = strlen(name);
		e = data + data_len;
		len = -1;
		dst[0] = '\0';

		/* data is "var1=val1&var2=val2...". Find variable first */
		for (p = data; p + name_len < e; p++) {
			if (((p == data) || (p[-1] == '&')) && (p[name_len] == '=')
			    && !mg_strncasecmp(name, p, name_len) && 0 == occurrence--) {
				/* Point p to variable value */
				p += name_len + 1;

				/* Point s to the end of the value */
				s = (const char *)memchr(p, '&', (size_t)(e - p));
				if (s == NULL) {
					s = e;
				}
				/* assert(s >= p); */
				if (s < p) {
					return -3;
				}

				/* Decode variable into destination buffer */
				len = mg_url_decode(p, (int)(s - p), dst, (int)dst_len, 1);

				/* Redirect error code from -1 to -2 (destination buffer too
				 * small). */
				if (len == -1) {
					len = -2;
				}
				break;
			}
		}
	}

	return len;
}


/* HCP24: some changes to compare hole var_name */
int
mg_get_cookie(const char *cookie_header,
              const char *var_name,
              char *dst,
              size_t dst_size)
{
	const char *s, *p, *end;
	int name_len, len = -1;

	if ((dst == NULL) || (dst_size == 0)) {
		return -2;
	}

	dst[0] = '\0';
	if ((var_name == NULL) || ((s = cookie_header) == NULL)) {
		return -1;
	}

	name_len = (int)strlen(var_name);
	end = s + strlen(s);
	for (; (s = mg_strcasestr(s, var_name)) != NULL; s += name_len) {
		if (s[name_len] == '=') {
			/* HCP24: now check is it a substring or a full cookie name */
			if ((s == cookie_header) || (s[-1] == ' ')) {
				s += name_len + 1;
				if ((p = strchr(s, ' ')) == NULL) {
					p = end;
				}
				if (p[-1] == ';') {
					p--;
				}
				if ((*s == '"') && (p[-1] == '"') && (p > s + 1)) {
					s++;
					p--;
				}
				if ((size_t)(p - s) < dst_size) {
					len = (int)(p - s);
					mg_strlcpy(dst, s, (size_t)len + 1);
				} else {
					len = -3;
				}
				break;
			}
		}
	}
	return len;
}


#if defined(USE_WEBSOCKET) || defined(USE_LUA)
static void
base64_encode(const unsigned char *src, int src_len, char *dst)
{
	static const char *b64 =
	    "ABCDEFGHIJKLMNOPQRSTUVWXYZabcdefghijklmnopqrstuvwxyz0123456789+/";
	int i, j, a, b, c;

	for (i = j = 0; i < src_len; i += 3) {
		a = src[i];
		b = ((i + 1) >= src_len) ? 0 : src[i + 1];
		c = ((i + 2) >= src_len) ? 0 : src[i + 2];

		dst[j++] = b64[a >> 2];
		dst[j++] = b64[((a & 3) << 4) | (b >> 4)];
		if (i + 1 < src_len) {
			dst[j++] = b64[(b & 15) << 2 | (c >> 6)];
		}
		if (i + 2 < src_len) {
			dst[j++] = b64[c & 63];
		}
	}
	while (j % 4 != 0) {
		dst[j++] = '=';
	}
	dst[j++] = '\0';
}
#endif


#if defined(USE_LUA)
static unsigned char
b64reverse(char letter)
{
	if ((letter >= 'A') && (letter <= 'Z')) {
		return letter - 'A';
	}
	if ((letter >= 'a') && (letter <= 'z')) {
		return letter - 'a' + 26;
	}
	if ((letter >= '0') && (letter <= '9')) {
		return letter - '0' + 52;
	}
	if (letter == '+') {
		return 62;
	}
	if (letter == '/') {
		return 63;
	}
	if (letter == '=') {
		return 255; /* normal end */
	}
	return 254; /* error */
}


static int
base64_decode(const unsigned char *src, int src_len, char *dst, size_t *dst_len)
{
	int i;
	unsigned char a, b, c, d;

	*dst_len = 0;

	for (i = 0; i < src_len; i += 4) {
		a = b64reverse(src[i]);
		if (a >= 254) {
			return i;
		}

		b = b64reverse(((i + 1) >= src_len) ? 0 : src[i + 1]);
		if (b >= 254) {
			return i + 1;
		}

		c = b64reverse(((i + 2) >= src_len) ? 0 : src[i + 2]);
		if (c == 254) {
			return i + 2;
		}

		d = b64reverse(((i + 3) >= src_len) ? 0 : src[i + 3]);
		if (d == 254) {
			return i + 3;
		}

		dst[(*dst_len)++] = (a << 2) + (b >> 4);
		if (c != 255) {
			dst[(*dst_len)++] = (b << 4) + (c >> 2);
			if (d != 255) {
				dst[(*dst_len)++] = (c << 6) + d;
			}
		}
	}
	return -1;
}
#endif


static int
is_put_or_delete_method(const struct mg_connection *conn)
{
	if (conn) {
		const char *s = conn->request_info.request_method;
		return (s != NULL) && (!strcmp(s, "PUT") || !strcmp(s, "DELETE")
		                       || !strcmp(s, "MKCOL") || !strcmp(s, "PATCH"));
	}
	return 0;
}


#if !defined(NO_FILES)
static int
extention_matches_script(
    struct mg_connection *conn, /* in: request (must be valid) */
    const char *filename        /* in: filename  (must be valid) */
    )
{
#if !defined(NO_CGI)
	if (match_prefix(conn->ctx->config[CGI_EXTENSIONS],
	                 strlen(conn->ctx->config[CGI_EXTENSIONS]),
	                 filename) > 0) {
		return 1;
	}
#endif
#if defined(USE_LUA)
	if (match_prefix(conn->ctx->config[LUA_SCRIPT_EXTENSIONS],
	                 strlen(conn->ctx->config[LUA_SCRIPT_EXTENSIONS]),
	                 filename) > 0) {
		return 1;
	}
#endif
#if defined(USE_DUKTAPE)
	if (match_prefix(conn->ctx->config[DUKTAPE_SCRIPT_EXTENSIONS],
	                 strlen(conn->ctx->config[DUKTAPE_SCRIPT_EXTENSIONS]),
	                 filename) > 0) {
		return 1;
	}
#endif
	/* filename and conn could be unused, if all preocessor conditions
	 * are false (no script language supported). */
	(void)filename;
	(void)conn;

	return 0;
}


/* For given directory path, substitute it to valid index file.
 * Return 1 if index file has been found, 0 if not found.
 * If the file is found, it's stats is returned in stp. */
static int
substitute_index_file(struct mg_connection *conn,
                      char *path,
                      size_t path_len,
                      struct mg_file_stat *filestat)
{
	const char *list = conn->ctx->config[INDEX_FILES];
	struct vec filename_vec;
	size_t n = strlen(path);
	int found = 0;

	/* The 'path' given to us points to the directory. Remove all trailing
	 * directory separator characters from the end of the path, and
	 * then append single directory separator character. */
	while ((n > 0) && (path[n - 1] == '/')) {
		n--;
	}
	path[n] = '/';

	/* Traverse index files list. For each entry, append it to the given
	 * path and see if the file exists. If it exists, break the loop */
	while ((list = next_option(list, &filename_vec, NULL)) != NULL) {
		/* Ignore too long entries that may overflow path buffer */
		if (filename_vec.len > (path_len - (n + 2))) {
			continue;
		}

		/* Prepare full path to the index file */
		mg_strlcpy(path + n + 1, filename_vec.ptr, filename_vec.len + 1);

		/* Does it exist? */
		if (mg_stat(conn, path, filestat)) {
			/* Yes it does, break the loop */
			found = 1;
			break;
		}
	}

	/* If no index file exists, restore directory path */
	if (!found) {
		path[n] = '\0';
	}

	return found;
}
#endif


static void
interpret_uri(struct mg_connection *conn, /* in/out: request (must be valid) */
              char *filename,             /* out: filename */
              size_t filename_buf_len,    /* in: size of filename buffer */
              struct mg_file_stat *filestat, /* out: file status structure */
              int *is_found,                 /* out: file found (directly) */
              int *is_script_resource,       /* out: handled by a script? */
              int *is_websocket_request,     /* out: websocket connetion? */
              int *is_put_or_delete_request  /* out: put/delete a file? */
              )
{
	char const *accept_encoding;

#if !defined(NO_FILES)
	const char *uri = conn->request_info.local_uri;
	const char *root = conn->ctx->config[DOCUMENT_ROOT];
	const char *rewrite;
	struct vec a, b;
	int match_len;
	char gz_path[PATH_MAX];
	int truncated;
#if !defined(NO_CGI) || defined(USE_LUA) || defined(USE_DUKTAPE)
	char *tmp_str;
	size_t tmp_str_len, sep_pos;
#endif
#else
	(void)filename_buf_len; /* unused if NO_FILES is defined */
#endif

	/* Step 1: Set all initially unknown outputs to zero */
	memset(filestat, 0, sizeof(*filestat));
	*filename = 0;
	*is_found = 0;
	*is_script_resource = 0;

	/* Step 2: Check if the request attempts to modify the file system */
	*is_put_or_delete_request = is_put_or_delete_method(conn);

/* Step 3: Check if it is a websocket request, and modify the document
 * root if required */
#if defined(USE_WEBSOCKET)
	*is_websocket_request = is_websocket_protocol(conn);
#if !defined(NO_FILES)
	if (*is_websocket_request && conn->ctx->config[WEBSOCKET_ROOT]) {
		root = conn->ctx->config[WEBSOCKET_ROOT];
	}
#endif /* !NO_FILES */
#else  /* USE_WEBSOCKET */
	*is_websocket_request = 0;
#endif /* USE_WEBSOCKET */

	/* Step 4: Check if gzip encoded response is allowed */
	conn->accept_gzip = 0;
	if ((accept_encoding = mg_get_header(conn, "Accept-Encoding")) != NULL) {
		if (strstr(accept_encoding, "gzip") != NULL) {
			conn->accept_gzip = 1;
		}
	}

#if !defined(NO_FILES)
	/* Step 5: If there is no root directory, don't look for files. */
	/* Note that root == NULL is a regular use case here. This occurs,
	 * if all requests are handled by callbacks, so the WEBSOCKET_ROOT
	 * config is not required. */
	if (root == NULL) {
		/* all file related outputs have already been set to 0, just return
		 */
		return;
	}

	/* Step 6: Determine the local file path from the root path and the
	 * request uri. */
	/* Using filename_buf_len - 1 because memmove() for PATH_INFO may shift
	 * part of the path one byte on the right. */
	mg_snprintf(
	    conn, &truncated, filename, filename_buf_len - 1, "%s%s", root, uri);

	if (truncated) {
		goto interpret_cleanup;
	}

	/* Step 7: URI rewriting */
	rewrite = conn->ctx->config[URL_REWRITE_PATTERN];
	while ((rewrite = next_option(rewrite, &a, &b)) != NULL) {
		if ((match_len = match_prefix(a.ptr, a.len, uri)) > 0) {
			mg_snprintf(conn,
			            &truncated,
			            filename,
			            filename_buf_len - 1,
			            "%.*s%s",
			            (int)b.len,
			            b.ptr,
			            uri + match_len);
			break;
		}
	}

	if (truncated) {
		goto interpret_cleanup;
	}

	/* Step 8: Check if the file exists at the server */
	/* Local file path and name, corresponding to requested URI
	 * is now stored in "filename" variable. */
	if (mg_stat(conn, filename, filestat)) {
		/* 8.1: File exists. */
		*is_found = 1;

		/* 8.2: Check if it is a script type. */
		if (extention_matches_script(conn, filename)) {
			/* The request addresses a CGI resource, Lua script or
			 * server-side javascript.
			 * The URI corresponds to the script itself (like
			 * /path/script.cgi), and there is no additional resource
			 * path (like /path/script.cgi/something).
			 * Requests that modify (replace or delete) a resource, like
			 * PUT and DELETE requests, should replace/delete the script
			 * file.
			 * Requests that read or write from/to a resource, like GET and
			 * POST requests, should call the script and return the
			 * generated response. */
			*is_script_resource = (!*is_put_or_delete_request);
		}

		/* 8.3: If the request target is a directory, there could be
		 * a substitute file (index.html, index.cgi, ...). */
		if (filestat->is_directory) {
			/* Use a local copy here, since substitute_index_file will
			 * change the content of the file status */
			struct mg_file_stat tmp_filestat;
			memset(&tmp_filestat, 0, sizeof(tmp_filestat));

			if (substitute_index_file(
			        conn, filename, filename_buf_len, &tmp_filestat)) {

				/* Substitute file found. Copy stat to the output, then
				 * check if the file is a script file */
				*filestat = tmp_filestat;

				if (extention_matches_script(conn, filename)) {
					/* Substitute file is a script file */
					*is_script_resource = 1;
				} else {
					/* Substitute file is a regular file */
					*is_script_resource = 0;
					*is_found = (mg_stat(conn, filename, filestat) ? 1 : 0);
				}
			}
			/* If there is no substitute file, the server could return
			 * a directory listing in a later step */
		}
		return;
	}

	/* Step 9: Check for zipped files: */
	/* If we can't find the actual file, look for the file
	 * with the same name but a .gz extension. If we find it,
	 * use that and set the gzipped flag in the file struct
	 * to indicate that the response need to have the content-
	 * encoding: gzip header.
	 * We can only do this if the browser declares support. */
	if (conn->accept_gzip) {
		mg_snprintf(
		    conn, &truncated, gz_path, sizeof(gz_path), "%s.gz", filename);

		if (truncated) {
			goto interpret_cleanup;
		}

		if (mg_stat(conn, gz_path, filestat)) {
			if (filestat) {
				filestat->is_gzipped = 1;
				*is_found = 1;
			}
			/* Currently gz files can not be scripts. */
			return;
		}
	}

#if !defined(NO_CGI) || defined(USE_LUA) || defined(USE_DUKTAPE)
	/* Step 10: Script resources may handle sub-resources */
	/* Support PATH_INFO for CGI scripts. */
	tmp_str_len = strlen(filename);
	tmp_str = (char *)mg_malloc_ctx(tmp_str_len + PATH_MAX + 1, conn->ctx);
	if (!tmp_str) {
		/* Out of memory */
		goto interpret_cleanup;
	}
	memcpy(tmp_str, filename, tmp_str_len + 1);

	sep_pos = tmp_str_len;
	while (sep_pos > 0) {
		sep_pos--;
		if (tmp_str[sep_pos] == '/') {
			int is_script = 0, does_exist = 0;

			tmp_str[sep_pos] = 0;
			if (tmp_str[0]) {
				is_script = extention_matches_script(conn, tmp_str);
				does_exist = mg_stat(conn, tmp_str, filestat);
			}

			if (does_exist && is_script) {
				filename[sep_pos] = 0;
				memmove(filename + sep_pos + 2,
				        filename + sep_pos + 1,
				        strlen(filename + sep_pos + 1) + 1);
				conn->path_info = filename + sep_pos + 1;
				filename[sep_pos + 1] = '/';
				*is_script_resource = 1;
				*is_found = 1;
				break;
			}
			if (substitute_index_file(
			        conn, tmp_str, tmp_str_len + PATH_MAX, filestat)) {
				/* some intermediate directory has an index file */
				if (extention_matches_script(conn, tmp_str)) {
					/* this index file is a script */

					char *tmp_str2 = mg_strdup(filename + sep_pos + 1);
					mg_snprintf(conn,
					            &truncated,
					            filename,
					            filename_buf_len,
					            "%s//%s",
					            tmp_str,
					            tmp_str2);
					mg_free(tmp_str2);

					if (truncated) {
						mg_free(tmp_str);
						goto interpret_cleanup;
					}
					sep_pos = strlen(tmp_str);
					filename[sep_pos] = 0;
					conn->path_info = filename + sep_pos + 1;
					*is_script_resource = 1;
					*is_found = 1;
					break;
				} else {
					/* non-script files will not have sub-resources */
					filename[sep_pos] = 0;
					conn->path_info = 0;
					*is_script_resource = 0;
					*is_found = 0;
					break;
				}
			}

			tmp_str[sep_pos] = '/';
		}
	}

	mg_free(tmp_str);

#endif /* !defined(NO_CGI) || defined(USE_LUA) || defined(USE_DUKTAPE) */
#endif /* !defined(NO_FILES) */
	return;

#if !defined(NO_FILES)
/* Reset all outputs */
interpret_cleanup:
	memset(filestat, 0, sizeof(*filestat));
	*filename = 0;
	*is_found = 0;
	*is_script_resource = 0;
	*is_websocket_request = 0;
	*is_put_or_delete_request = 0;
#endif /* !defined(NO_FILES) */
}


/* Check whether full request is buffered. Return:
 * -1  if request or response is malformed
 *  0  if request or response is not yet fully buffered
 * >0  actual request length, including last \r\n\r\n */
static int
get_http_header_len(const char *buf, int buflen)
{
	int i;
	for (i = 0; i < buflen; i++) {
		/* Do an unsigned comparison in some conditions below */
		const unsigned char c = ((const unsigned char *)buf)[i];

		if ((c < 128) && ((char)c != '\r') && ((char)c != '\n')
		    && !isprint(c)) {
			/* abort scan as soon as one malformed character is found */
			return -1;
		}

		if (i < buflen - 1) {
			if ((buf[i] == '\n') && (buf[i + 1] == '\n')) {
				/* Two newline, no carriage return - not standard compliant,
				 * but
				 * it
				 * should be accepted */
				return i + 2;
			}
		}

		if (i < buflen - 3) {
			if ((buf[i] == '\r') && (buf[i + 1] == '\n') && (buf[i + 2] == '\r')
			    && (buf[i + 3] == '\n')) {
				/* Two \r\n - standard compliant */
				return i + 4;
			}
		}
	}

	return 0;
}


#if !defined(NO_CACHING)
/* Convert month to the month number. Return -1 on error, or month number */
static int
get_month_index(const char *s)
{
	size_t i;

	for (i = 0; i < ARRAY_SIZE(month_names); i++) {
		if (!strcmp(s, month_names[i])) {
			return (int)i;
		}
	}

	return -1;
}


/* Parse UTC date-time string, and return the corresponding time_t value. */
static time_t
parse_date_string(const char *datetime)
{
	char month_str[32] = {0};
	int second, minute, hour, day, month, year;
	time_t result = (time_t)0;
	struct tm tm;

	if ((sscanf(datetime,
	            "%d/%3s/%d %d:%d:%d",
	            &day,
	            month_str,
	            &year,
	            &hour,
	            &minute,
	            &second) == 6) || (sscanf(datetime,
	                                      "%d %3s %d %d:%d:%d",
	                                      &day,
	                                      month_str,
	                                      &year,
	                                      &hour,
	                                      &minute,
	                                      &second) == 6)
	    || (sscanf(datetime,
	               "%*3s, %d %3s %d %d:%d:%d",
	               &day,
	               month_str,
	               &year,
	               &hour,
	               &minute,
	               &second) == 6) || (sscanf(datetime,
	                                         "%d-%3s-%d %d:%d:%d",
	                                         &day,
	                                         month_str,
	                                         &year,
	                                         &hour,
	                                         &minute,
	                                         &second) == 6)) {
		month = get_month_index(month_str);
		if ((month >= 0) && (year >= 1970)) {
			memset(&tm, 0, sizeof(tm));
			tm.tm_year = year - 1900;
			tm.tm_mon = month;
			tm.tm_mday = day;
			tm.tm_hour = hour;
			tm.tm_min = minute;
			tm.tm_sec = second;
			result = timegm(&tm);
		}
	}

	return result;
}
#endif /* !NO_CACHING */


/* Protect against directory disclosure attack by removing '..',
 * excessive '/' and '\' characters */
static void
remove_double_dots_and_double_slashes(char *s)
{
	char *p = s;

	while ((s[0] == '.') && (s[1] == '.')) {
		s++;
	}

	while (*s != '\0') {
		*p++ = *s++;
		if ((s[-1] == '/') || (s[-1] == '\\')) {
			/* Skip all following slashes, backslashes and double-dots */
			while (s[0] != '\0') {
				if ((s[0] == '/') || (s[0] == '\\')) {
					s++;
				} else if ((s[0] == '.') && (s[1] == '.')) {
					s += 2;
				} else {
					break;
				}
			}
		}
	}
	*p = '\0';
}


static const struct {
	const char *extension;
	size_t ext_len;
	const char *mime_type;
} builtin_mime_types[] = {
    /* IANA registered MIME types
     * (http://www.iana.org/assignments/media-types)
     * application types */
    {".doc", 4, "application/msword"},
    {".eps", 4, "application/postscript"},
    {".exe", 4, "application/octet-stream"},
    {".js", 3, "application/javascript"},
    {".json", 5, "application/json"},
    {".pdf", 4, "application/pdf"},
    {".ps", 3, "application/postscript"},
    {".rtf", 4, "application/rtf"},
    {".xhtml", 6, "application/xhtml+xml"},
    {".xsl", 4, "application/xml"},
    {".xslt", 5, "application/xml"},

    /* fonts */
    {".ttf", 4, "application/font-sfnt"},
    {".cff", 4, "application/font-sfnt"},
    {".otf", 4, "application/font-sfnt"},
    {".aat", 4, "application/font-sfnt"},
    {".sil", 4, "application/font-sfnt"},
    {".pfr", 4, "application/font-tdpfr"},
    {".woff", 5, "application/font-woff"},

    /* audio */
    {".mp3", 4, "audio/mpeg"},
    {".oga", 4, "audio/ogg"},
    {".ogg", 4, "audio/ogg"},

    /* image */
    {".gif", 4, "image/gif"},
    {".ief", 4, "image/ief"},
    {".jpeg", 5, "image/jpeg"},
    {".jpg", 4, "image/jpeg"},
    {".jpm", 4, "image/jpm"},
    {".jpx", 4, "image/jpx"},
    {".png", 4, "image/png"},
    {".svg", 4, "image/svg+xml"},
    {".tif", 4, "image/tiff"},
    {".tiff", 5, "image/tiff"},

    /* model */
    {".wrl", 4, "model/vrml"},

    /* text */
    {".css", 4, "text/css"},
    {".csv", 4, "text/csv"},
    {".htm", 4, "text/html"},
    {".html", 5, "text/html"},
    {".sgm", 4, "text/sgml"},
    {".shtm", 5, "text/html"},
    {".shtml", 6, "text/html"},
    {".txt", 4, "text/plain"},
    {".xml", 4, "text/xml"},

    /* video */
    {".mov", 4, "video/quicktime"},
    {".mp4", 4, "video/mp4"},
    {".mpeg", 5, "video/mpeg"},
    {".mpg", 4, "video/mpeg"},
    {".ogv", 4, "video/ogg"},
    {".qt", 3, "video/quicktime"},

    /* not registered types
     * (http://reference.sitepoint.com/html/mime-types-full,
     * http://www.hansenb.pdx.edu/DMKB/dict/tutorials/mime_typ.php, ..) */
    {".arj", 4, "application/x-arj-compressed"},
    {".gz", 3, "application/x-gunzip"},
    {".rar", 4, "application/x-arj-compressed"},
    {".swf", 4, "application/x-shockwave-flash"},
    {".tar", 4, "application/x-tar"},
    {".tgz", 4, "application/x-tar-gz"},
    {".torrent", 8, "application/x-bittorrent"},
    {".ppt", 4, "application/x-mspowerpoint"},
    {".xls", 4, "application/x-msexcel"},
    {".zip", 4, "application/x-zip-compressed"},
    {".aac",
     4,
     "audio/aac"}, /* http://en.wikipedia.org/wiki/Advanced_Audio_Coding */
    {".aif", 4, "audio/x-aif"},
    {".m3u", 4, "audio/x-mpegurl"},
    {".mid", 4, "audio/x-midi"},
    {".ra", 3, "audio/x-pn-realaudio"},
    {".ram", 4, "audio/x-pn-realaudio"},
    {".wav", 4, "audio/x-wav"},
    {".bmp", 4, "image/bmp"},
    {".ico", 4, "image/x-icon"},
    {".pct", 4, "image/x-pct"},
    {".pict", 5, "image/pict"},
    {".rgb", 4, "image/x-rgb"},
    {".webm", 5, "video/webm"}, /* http://en.wikipedia.org/wiki/WebM */
    {".asf", 4, "video/x-ms-asf"},
    {".avi", 4, "video/x-msvideo"},
    {".m4v", 4, "video/x-m4v"},
    {NULL, 0, NULL}};


const char *
mg_get_builtin_mime_type(const char *path)
{
	const char *ext;
	size_t i, path_len;

	path_len = strlen(path);

	for (i = 0; builtin_mime_types[i].extension != NULL; i++) {
		ext = path + (path_len - builtin_mime_types[i].ext_len);
		if ((path_len > builtin_mime_types[i].ext_len)
		    && (mg_strcasecmp(ext, builtin_mime_types[i].extension) == 0)) {
			return builtin_mime_types[i].mime_type;
		}
	}

	return "text/plain";
}


/* Look at the "path" extension and figure what mime type it has.
 * Store mime type in the vector. */
static void
get_mime_type(struct mg_context *ctx, const char *path, struct vec *vec)
{
	struct vec ext_vec, mime_vec;
	const char *list, *ext;
	size_t path_len;

	path_len = strlen(path);

	if ((ctx == NULL) || (vec == NULL)) {
		if (vec != NULL) {
			memset(vec, '\0', sizeof(struct vec));
		}
		return;
	}

	/* Scan user-defined mime types first, in case user wants to
	 * override default mime types. */
	list = ctx->config[EXTRA_MIME_TYPES];
	while ((list = next_option(list, &ext_vec, &mime_vec)) != NULL) {
		/* ext now points to the path suffix */
		ext = path + path_len - ext_vec.len;
		if (mg_strncasecmp(ext, ext_vec.ptr, ext_vec.len) == 0) {
			*vec = mime_vec;
			return;
		}
	}

	vec->ptr = mg_get_builtin_mime_type(path);
	vec->len = strlen(vec->ptr);
}


/* Stringify binary data. Output buffer must be twice as big as input,
 * because each byte takes 2 bytes in string representation */
static void
bin2str(char *to, const unsigned char *p, size_t len)
{
	static const char *hex = "0123456789abcdef";

	for (; len--; p++) {
		*to++ = hex[p[0] >> 4];
		*to++ = hex[p[0] & 0x0f];
	}
	*to = '\0';
}


/* Return stringified MD5 hash for list of strings. Buffer must be 33 bytes.
 */
char *
mg_md5(char buf[33], ...)
{
	md5_byte_t hash[16];
	const char *p;
	va_list ap;
	md5_state_t ctx;

	md5_init(&ctx);

	va_start(ap, buf);
	while ((p = va_arg(ap, const char *)) != NULL) {
		md5_append(&ctx, (const md5_byte_t *)p, strlen(p));
	}
	va_end(ap);

	md5_finish(&ctx, hash);
	bin2str(buf, hash, sizeof(hash));
	return buf;
}


/* Check the user's password, return 1 if OK */
static int
check_password(const char *method,
               const char *ha1,
               const char *uri,
               const char *nonce,
               const char *nc,
               const char *cnonce,
               const char *qop,
               const char *response)
{
	char ha2[32 + 1], expected_response[32 + 1];

	/* Some of the parameters may be NULL */
	if ((method == NULL) || (nonce == NULL) || (nc == NULL) || (cnonce == NULL)
	    || (qop == NULL) || (response == NULL)) {
		return 0;
	}

	/* NOTE(lsm): due to a bug in MSIE, we do not compare the URI */
	if (strlen(response) != 32) {
		return 0;
	}

	mg_md5(ha2, method, ":", uri, NULL);
	mg_md5(expected_response,
	       ha1,
	       ":",
	       nonce,
	       ":",
	       nc,
	       ":",
	       cnonce,
	       ":",
	       qop,
	       ":",
	       ha2,
	       NULL);

	return mg_strcasecmp(response, expected_response) == 0;
}


/* Use the global passwords file, if specified by auth_gpass option,
 * or search for .htpasswd in the requested directory. */
static void
open_auth_file(struct mg_connection *conn,
               const char *path,
               struct mg_file *filep)
{
	if ((conn != NULL) && (conn->ctx != NULL)) {
		char name[PATH_MAX];
		const char *p, *e, *gpass = conn->ctx->config[GLOBAL_PASSWORDS_FILE];
		int truncated;

		if (gpass != NULL) {
			/* Use global passwords file */
			if (!mg_fopen(conn, gpass, MG_FOPEN_MODE_READ, filep)) {
#ifdef DEBUG
				/* Use mg_cry here, since gpass has been configured. */
				mg_cry(conn, "fopen(%s): %s", gpass, strerror(ERRNO));
#endif
			}
			/* Important: using local struct mg_file to test path for
			 * is_directory flag. If filep is used, mg_stat() makes it
			 * appear as if auth file was opened.
			 * TODO(mid): Check if this is still required after rewriting
			 * mg_stat */
		} else if (mg_stat(conn, path, &filep->stat)
		           && filep->stat.is_directory) {
			mg_snprintf(conn,
			            &truncated,
			            name,
			            sizeof(name),
			            "%s/%s",
			            path,
			            PASSWORDS_FILE_NAME);

			if (truncated || !mg_fopen(conn, name, MG_FOPEN_MODE_READ, filep)) {
#ifdef DEBUG
				/* Don't use mg_cry here, but only a trace, since this is
				 * a typical case. It will occur for every directory
				 * without a password file. */
				DEBUG_TRACE("fopen(%s): %s", name, strerror(ERRNO));
#endif
			}
		} else {
			/* Try to find .htpasswd in requested directory. */
			for (p = path, e = p + strlen(p) - 1; e > p; e--) {
				if (e[0] == '/') {
					break;
				}
			}
			mg_snprintf(conn,
			            &truncated,
			            name,
			            sizeof(name),
			            "%.*s/%s",
			            (int)(e - p),
			            p,
			            PASSWORDS_FILE_NAME);

			if (truncated || !mg_fopen(conn, name, MG_FOPEN_MODE_READ, filep)) {
#ifdef DEBUG
				/* Don't use mg_cry here, but only a trace, since this is
				 * a typical case. It will occur for every directory
				 * without a password file. */
				DEBUG_TRACE("fopen(%s): %s", name, strerror(ERRNO));
#endif
			}
		}
	}
}


/* Parsed Authorization header */
struct ah {
	char *user, *uri, *cnonce, *response, *qop, *nc, *nonce;
};


/* Return 1 on success. Always initializes the ah structure. */
static int
parse_auth_header(struct mg_connection *conn,
                  char *buf,
                  size_t buf_size,
                  struct ah *ah)
{
	char *name, *value, *s;
	const char *auth_header;
	uint64_t nonce;

	if (!ah || !conn) {
		return 0;
	}

	(void)memset(ah, 0, sizeof(*ah));
	if (((auth_header = mg_get_header(conn, "Authorization")) == NULL)
	    || mg_strncasecmp(auth_header, "Digest ", 7) != 0) {
		return 0;
	}

	/* Make modifiable copy of the auth header */
	(void)mg_strlcpy(buf, auth_header + 7, buf_size);
	s = buf;

	/* Parse authorization header */
	for (;;) {
		/* Gobble initial spaces */
		while (isspace(*(unsigned char *)s)) {
			s++;
		}
		name = skip_quoted(&s, "=", " ", 0);
		/* Value is either quote-delimited, or ends at first comma or space.
		 */
		if (s[0] == '\"') {
			s++;
			value = skip_quoted(&s, "\"", " ", '\\');
			if (s[0] == ',') {
				s++;
			}
		} else {
			value = skip_quoted(&s, ", ", " ", 0); /* IE uses commas, FF uses
			                                        * spaces */
		}
		if (*name == '\0') {
			break;
		}

		if (!strcmp(name, "username")) {
			ah->user = value;
		} else if (!strcmp(name, "cnonce")) {
			ah->cnonce = value;
		} else if (!strcmp(name, "response")) {
			ah->response = value;
		} else if (!strcmp(name, "uri")) {
			ah->uri = value;
		} else if (!strcmp(name, "qop")) {
			ah->qop = value;
		} else if (!strcmp(name, "nc")) {
			ah->nc = value;
		} else if (!strcmp(name, "nonce")) {
			ah->nonce = value;
		}
	}

#ifndef NO_NONCE_CHECK
	/* Read the nonce from the response. */
	if (ah->nonce == NULL) {
		return 0;
	}
	s = NULL;
	nonce = strtoull(ah->nonce, &s, 10);
	if ((s == NULL) || (*s != 0)) {
		return 0;
	}

	/* Convert the nonce from the client to a number. */
	nonce ^= conn->ctx->auth_nonce_mask;

	/* The converted number corresponds to the time the nounce has been
	 * created. This should not be earlier than the server start. */
	/* Server side nonce check is valuable in all situations but one:
	 * if the server restarts frequently, but the client should not see
	 * that, so the server should accept nonces from previous starts. */
	/* However, the reasonable default is to not accept a nonce from a
	 * previous start, so if anyone changed the access rights between
	 * two restarts, a new login is required. */
	if (nonce < (uint64_t)conn->ctx->start_time) {
		/* nonce is from a previous start of the server and no longer valid
		 * (replay attack?) */
		return 0;
	}
	/* Check if the nonce is too high, so it has not (yet) been used by the
	 * server. */
	if (nonce >= ((uint64_t)conn->ctx->start_time + conn->ctx->nonce_count)) {
		return 0;
	}
#else
	(void)nonce;
#endif

	/* CGI needs it as REMOTE_USER */
	if (ah->user != NULL) {
		conn->request_info.remote_user = mg_strdup(ah->user);
	} else {
		return 0;
	}

	return 1;
}


static const char *
mg_fgets(char *buf, size_t size, struct mg_file *filep, char **p)
{
	const char *eof;
	size_t len;
	const char *memend;

	if (!filep) {
		return NULL;
	}

	if ((filep->access.membuf != NULL) && (*p != NULL)) {
		memend = (const char *)&filep->access.membuf[filep->stat.size];
		/* Search for \n from p till the end of stream */
		eof = (char *)memchr(*p, '\n', (size_t)(memend - *p));
		if (eof != NULL) {
			eof += 1; /* Include \n */
		} else {
			eof = memend; /* Copy remaining data */
		}
		len =
		    ((size_t)(eof - *p) > (size - 1)) ? (size - 1) : (size_t)(eof - *p);
		memcpy(buf, *p, len);
		buf[len] = '\0';
		*p += len;
		return len ? eof : NULL;
	} else if (filep->access.fp != NULL) {
		return fgets(buf, (int)size, filep->access.fp);
	} else {
		return NULL;
	}
}

/* Define the initial recursion depth for procesesing htpasswd files that
 * include other htpasswd
 * (or even the same) files.  It is not difficult to provide a file or files
 * s.t. they force civetweb
 * to infinitely recurse and then crash.
 */
#define INITIAL_DEPTH 9
#if INITIAL_DEPTH <= 0
#error Bad INITIAL_DEPTH for recursion, set to at least 1
#endif

struct read_auth_file_struct {
	struct mg_connection *conn;
	struct ah ah;
	const char *domain;
	char buf[256 + 256 + 40];
	const char *f_user;
	const char *f_domain;
	const char *f_ha1;
};


static int
read_auth_file(struct mg_file *filep,
               struct read_auth_file_struct *workdata,
               int depth)
{
	char *p;
	int is_authorized = 0;
	struct mg_file fp;
	size_t l;

	if (!filep || !workdata || (0 == depth)) {
		return 0;
	}

	/* Loop over passwords file */
	p = (char *)filep->access.membuf;
	while (mg_fgets(workdata->buf, sizeof(workdata->buf), filep, &p) != NULL) {
		l = strlen(workdata->buf);
		while (l > 0) {
			if (isspace(workdata->buf[l - 1])
			    || iscntrl(workdata->buf[l - 1])) {
				l--;
				workdata->buf[l] = 0;
			} else
				break;
		}
		if (l < 1) {
			continue;
		}

		workdata->f_user = workdata->buf;

		if (workdata->f_user[0] == ':') {
			/* user names may not contain a ':' and may not be empty,
			 * so lines starting with ':' may be used for a special purpose
			 */
			if (workdata->f_user[1] == '#') {
				/* :# is a comment */
				continue;
			} else if (!strncmp(workdata->f_user + 1, "include=", 8)) {
				if (mg_fopen(workdata->conn,
				             workdata->f_user + 9,
				             MG_FOPEN_MODE_READ,
				             &fp)) {
					is_authorized = read_auth_file(&fp, workdata, depth - 1);
					(void)mg_fclose(
					    &fp.access); /* ignore error on read only file */

					/* No need to continue processing files once we have a
					 * match, since nothing will reset it back
					 * to 0.
					 */
					if (is_authorized) {
						return is_authorized;
					}
				} else {
					mg_cry(workdata->conn,
					       "%s: cannot open authorization file: %s",
					       __func__,
					       workdata->buf);
				}
				continue;
			}
			/* everything is invalid for the moment (might change in the
			 * future) */
			mg_cry(workdata->conn,
			       "%s: syntax error in authorization file: %s",
			       __func__,
			       workdata->buf);
			continue;
		}

		workdata->f_domain = strchr(workdata->f_user, ':');
		if (workdata->f_domain == NULL) {
			mg_cry(workdata->conn,
			       "%s: syntax error in authorization file: %s",
			       __func__,
			       workdata->buf);
			continue;
		}
		*(char *)(workdata->f_domain) = 0;
		(workdata->f_domain)++;

		workdata->f_ha1 = strchr(workdata->f_domain, ':');
		if (workdata->f_ha1 == NULL) {
			mg_cry(workdata->conn,
			       "%s: syntax error in authorization file: %s",
			       __func__,
			       workdata->buf);
			continue;
		}
		*(char *)(workdata->f_ha1) = 0;
		(workdata->f_ha1)++;

		if (!strcmp(workdata->ah.user, workdata->f_user)
		    && !strcmp(workdata->domain, workdata->f_domain)) {
			return check_password(workdata->conn->request_info.request_method,
			                      workdata->f_ha1,
			                      workdata->ah.uri,
			                      workdata->ah.nonce,
			                      workdata->ah.nc,
			                      workdata->ah.cnonce,
			                      workdata->ah.qop,
			                      workdata->ah.response);
		}
	}

	return is_authorized;
}


/* Authorize against the opened passwords file. Return 1 if authorized. */
static int
authorize(struct mg_connection *conn, struct mg_file *filep, const char *realm)
{
	struct read_auth_file_struct workdata;
	char buf[MG_BUF_LEN];

	if (!conn || !conn->ctx) {
		return 0;
	}

	memset(&workdata, 0, sizeof(workdata));
	workdata.conn = conn;

	if (!parse_auth_header(conn, buf, sizeof(buf), &workdata.ah)) {
		return 0;
	}

	if (realm) {
		workdata.domain = realm;
	} else {
		workdata.domain = conn->ctx->config[AUTHENTICATION_DOMAIN];
	}

	return read_auth_file(filep, &workdata, INITIAL_DEPTH);
}


/* Public function to check http digest authentication header */
int
mg_check_digest_access_authentication(struct mg_connection *conn,
                                      const char *realm,
                                      const char *filename)
{
	struct mg_file file = STRUCT_FILE_INITIALIZER;
	int auth;

	if (!conn || !filename) {
		return -1;
	}
	if (!mg_fopen(conn, filename, MG_FOPEN_MODE_READ, &file)) {
		return -2;
	}

	auth = authorize(conn, &file, realm);

	mg_fclose(&file.access);

	return auth;
}


/* Return 1 if request is authorised, 0 otherwise. */
static int
check_authorization(struct mg_connection *conn, const char *path)
{
	char fname[PATH_MAX];
	struct vec uri_vec, filename_vec;
	const char *list;
	struct mg_file file = STRUCT_FILE_INITIALIZER;
	int authorized = 1, truncated;

	if (!conn || !conn->ctx) {
		return 0;
	}

	list = conn->ctx->config[PROTECT_URI];
	while ((list = next_option(list, &uri_vec, &filename_vec)) != NULL) {
		if (!memcmp(conn->request_info.local_uri, uri_vec.ptr, uri_vec.len)) {
			mg_snprintf(conn,
			            &truncated,
			            fname,
			            sizeof(fname),
			            "%.*s",
			            (int)filename_vec.len,
			            filename_vec.ptr);

			if (truncated
			    || !mg_fopen(conn, fname, MG_FOPEN_MODE_READ, &file)) {
				mg_cry(conn,
				       "%s: cannot open %s: %s",
				       __func__,
				       fname,
				       strerror(errno));
			}
			break;
		}
	}

	if (!is_file_opened(&file.access)) {
		open_auth_file(conn, path, &file);
	}

	if (is_file_opened(&file.access)) {
		authorized = authorize(conn, &file, NULL);
		(void)mg_fclose(&file.access); /* ignore error on read only file */
	}

	return authorized;
}


/* Internal function. Assumes conn is valid */
static void
send_authorization_request(struct mg_connection *conn, const char *realm)
{
	char date[64];
	time_t curtime = time(NULL);
	uint64_t nonce = (uint64_t)(conn->ctx->start_time);

	if (!realm) {
		realm = conn->ctx->config[AUTHENTICATION_DOMAIN];
	}

	(void)pthread_mutex_lock(&conn->ctx->nonce_mutex);
	nonce += conn->ctx->nonce_count;
	++conn->ctx->nonce_count;
	(void)pthread_mutex_unlock(&conn->ctx->nonce_mutex);

	nonce ^= conn->ctx->auth_nonce_mask;
	conn->status_code = 401;
	conn->must_close = 1;

	gmt_time_string(date, sizeof(date), &curtime);

	mg_printf(conn, "HTTP/1.1 401 Unauthorized\r\n");
	send_no_cache_header(conn);
	send_additional_header(conn);
	mg_printf(conn,
	          "Date: %s\r\n"
	          "Connection: %s\r\n"
	          "Content-Length: 0\r\n"
	          "WWW-Authenticate: Digest qop=\"auth\", realm=\"%s\", "
	          "nonce=\"%" UINT64_FMT "\"\r\n\r\n",
	          date,
	          suggest_connection_header(conn),
	          realm,
	          nonce);
}


/* Interface function. Parameters are provided by the user, so do
 * at least some basic checks.
 */
int
mg_send_digest_access_authentication_request(struct mg_connection *conn,
                                             const char *realm)
{
	if (conn && conn->ctx) {
		send_authorization_request(conn, realm);
		return 0;
	}
	return -1;
}


#if !defined(NO_FILES)
static int
is_authorized_for_put(struct mg_connection *conn)
{
	if (conn) {
		struct mg_file file = STRUCT_FILE_INITIALIZER;
		const char *passfile = conn->ctx->config[PUT_DELETE_PASSWORDS_FILE];
		int ret = 0;

		if (passfile != NULL
		    && mg_fopen(conn, passfile, MG_FOPEN_MODE_READ, &file)) {
			ret = authorize(conn, &file, NULL);
			(void)mg_fclose(&file.access); /* ignore error on read only file */
		}

		return ret;
	}
	return 0;
}
#endif


int
mg_modify_passwords_file(const char *fname,
                         const char *domain,
                         const char *user,
                         const char *pass)
{
	int found, i;
	char line[512], u[512] = "", d[512] = "", ha1[33], tmp[PATH_MAX + 8];
	FILE *fp, *fp2;

	found = 0;
	fp = fp2 = NULL;

	/* Regard empty password as no password - remove user record. */
	if ((pass != NULL) && (pass[0] == '\0')) {
		pass = NULL;
	}

	/* Other arguments must not be empty */
	if ((fname == NULL) || (domain == NULL) || (user == NULL)) {
		return 0;
	}

	/* Using the given file format, user name and domain must not contain
	 * ':'
	 */
	if (strchr(user, ':') != NULL) {
		return 0;
	}
	if (strchr(domain, ':') != NULL) {
		return 0;
	}

	/* Do not allow control characters like newline in user name and domain.
	 * Do not allow excessively long names either. */
	for (i = 0; ((i < 255) && (user[i] != 0)); i++) {
		if (iscntrl(user[i])) {
			return 0;
		}
	}
	if (user[i]) {
		return 0;
	}
	for (i = 0; ((i < 255) && (domain[i] != 0)); i++) {
		if (iscntrl(domain[i])) {
			return 0;
		}
	}
	if (domain[i]) {
		return 0;
	}

	/* The maximum length of the path to the password file is limited */
	if ((strlen(fname) + 4) >= PATH_MAX) {
		return 0;
	}

	/* Create a temporary file name. Length has been checked before. */
	strcpy(tmp, fname);
	strcat(tmp, ".tmp");

	/* Create the file if does not exist */
	/* Use of fopen here is OK, since fname is only ASCII */
	if ((fp = fopen(fname, "a+")) != NULL) {
		(void)fclose(fp);
	}

	/* Open the given file and temporary file */
	if ((fp = fopen(fname, "r")) == NULL) {
		return 0;
	} else if ((fp2 = fopen(tmp, "w+")) == NULL) {
		fclose(fp);
		return 0;
	}

	/* Copy the stuff to temporary file */
	while (fgets(line, sizeof(line), fp) != NULL) {
		if (sscanf(line, "%255[^:]:%255[^:]:%*s", u, d) != 2) {
			continue;
		}
		u[255] = 0;
		d[255] = 0;

		if (!strcmp(u, user) && !strcmp(d, domain)) {
			found++;
			if (pass != NULL) {
				mg_md5(ha1, user, ":", domain, ":", pass, NULL);
				fprintf(fp2, "%s:%s:%s\n", user, domain, ha1);
			}
		} else {
			fprintf(fp2, "%s", line);
		}
	}

	/* If new user, just add it */
	if (!found && (pass != NULL)) {
		mg_md5(ha1, user, ":", domain, ":", pass, NULL);
		fprintf(fp2, "%s:%s:%s\n", user, domain, ha1);
	}

	/* Close files */
	fclose(fp);
	fclose(fp2);

	/* Put the temp file in place of real file */
	IGNORE_UNUSED_RESULT(remove(fname));
	IGNORE_UNUSED_RESULT(rename(tmp, fname));

	return 1;
}


static int
is_valid_port(unsigned long port)
{
	return (port <= 0xffff);
}


static int
mg_inet_pton(int af, const char *src, void *dst, size_t dstlen)
{
	struct addrinfo hints, *res, *ressave;
	int func_ret = 0;
	int gai_ret;

	memset(&hints, 0, sizeof(struct addrinfo));
	hints.ai_family = af;

	gai_ret = getaddrinfo(src, NULL, &hints, &res);
	if (gai_ret != 0) {
		/* gai_strerror could be used to convert gai_ret to a string */
		/* POSIX return values: see
		 * http://pubs.opengroup.org/onlinepubs/9699919799/functions/freeaddrinfo.html
		 */
		/* Windows return values: see
		 * https://msdn.microsoft.com/en-us/library/windows/desktop/ms738520%28v=vs.85%29.aspx
		 */
		return 0;
	}

	ressave = res;

	while (res) {
		if (dstlen >= (size_t)res->ai_addrlen) {
			memcpy(dst, res->ai_addr, res->ai_addrlen);
			func_ret = 1;
		}
		res = res->ai_next;
	}

	freeaddrinfo(ressave);
	return func_ret;
}


static int
connect_socket(struct mg_context *ctx /* may be NULL */,
               const char *host,
               int port,
               int use_ssl,
               char *ebuf,
               size_t ebuf_len,
               SOCKET *sock /* output: socket, must not be NULL */,
               union usa *sa /* output: socket address, must not be NULL  */
               )
{
	int ip_ver = 0;
	*sock = INVALID_SOCKET;
	memset(sa, 0, sizeof(*sa));

	if (ebuf_len > 0) {
		*ebuf = 0;
	}

	if (host == NULL) {
		mg_snprintf(NULL,
		            NULL, /* No truncation check for ebuf */
		            ebuf,
		            ebuf_len,
		            "%s",
		            "NULL host");
		return 0;
	}

	if ((port <= 0) || !is_valid_port((unsigned)port)) {
		mg_snprintf(NULL,
		            NULL, /* No truncation check for ebuf */
		            ebuf,
		            ebuf_len,
		            "%s",
		            "invalid port");
		return 0;
	}

#if !defined(NO_SSL)
#if !defined(NO_SSL_DL)
#ifdef OPENSSL_API_1_1
	if (use_ssl && (TLS_client_method == NULL)) {
		mg_snprintf(NULL,
		            NULL, /* No truncation check for ebuf */
		            ebuf,
		            ebuf_len,
		            "%s",
		            "SSL is not initialized");
		return 0;
	}
#else
	if (use_ssl && (SSLv23_client_method == NULL)) {
		mg_snprintf(NULL,
		            NULL, /* No truncation check for ebuf */
		            ebuf,
		            ebuf_len,
		            "%s",
		            "SSL is not initialized");
		return 0;
	}

#endif /* OPENSSL_API_1_1 */
#else
	(void)use_ssl;
#endif /* NO_SSL_DL */
#else
	(void)use_ssl;
#endif /* !defined(NO_SSL) */

	if (mg_inet_pton(AF_INET, host, &sa->sin, sizeof(sa->sin))) {
		sa->sin.sin_family = AF_INET;
		sa->sin.sin_port = htons((uint16_t)port);
		ip_ver = 4;
#ifdef USE_IPV6
	} else if (mg_inet_pton(AF_INET6, host, &sa->sin6, sizeof(sa->sin6))) {
		sa->sin6.sin6_family = AF_INET6;
		sa->sin6.sin6_port = htons((uint16_t)port);
		ip_ver = 6;
	} else if (host[0] == '[') {
		/* While getaddrinfo on Windows will work with [::1],
		 * getaddrinfo on Linux only works with ::1 (without []). */
		size_t l = strlen(host + 1);
		char *h = (l > 1) ? mg_strdup(host + 1) : NULL;
		if (h) {
			h[l - 1] = 0;
			if (mg_inet_pton(AF_INET6, h, &sa->sin6, sizeof(sa->sin6))) {
				sa->sin6.sin6_family = AF_INET6;
				sa->sin6.sin6_port = htons((uint16_t)port);
				ip_ver = 6;
			}
			mg_free(h);
		}
#endif
	}

	if (ip_ver == 0) {
		mg_snprintf(NULL,
		            NULL, /* No truncation check for ebuf */
		            ebuf,
		            ebuf_len,
		            "%s",
		            "host not found");
		return 0;
	}

	if (ip_ver == 4) {
		*sock = socket(PF_INET, SOCK_STREAM, 0);
	}
#ifdef USE_IPV6
	else if (ip_ver == 6) {
		*sock = socket(PF_INET6, SOCK_STREAM, 0);
	}
#endif

	if (*sock == INVALID_SOCKET) {
		mg_snprintf(NULL,
		            NULL, /* No truncation check for ebuf */
		            ebuf,
		            ebuf_len,
		            "socket(): %s",
		            strerror(ERRNO));
		return 0;
	}

	set_close_on_exec(*sock, fc(ctx));

	if ((ip_ver == 4)
	    && (connect(*sock, (struct sockaddr *)&sa->sin, sizeof(sa->sin))
	        == 0)) {
		/* connected with IPv4 */
		set_blocking_mode(*sock, 0);
		return 1;
	}

#ifdef USE_IPV6
	if ((ip_ver == 6)
	    && (connect(*sock, (struct sockaddr *)&sa->sin6, sizeof(sa->sin6))
	        == 0)) {
		/* connected with IPv6 */
		set_blocking_mode(*sock, 0);
		return 1;
	}
#endif

	/* Not connected */
	mg_snprintf(NULL,
	            NULL, /* No truncation check for ebuf */
	            ebuf,
	            ebuf_len,
	            "connect(%s:%d): %s",
	            host,
	            port,
	            strerror(ERRNO));
	closesocket(*sock);
	*sock = INVALID_SOCKET;

	return 0;
}


int
mg_url_encode(const char *src, char *dst, size_t dst_len)
{
	static const char *dont_escape = "._-$,;~()";
	static const char *hex = "0123456789abcdef";
	char *pos = dst;
	const char *end = dst + dst_len - 1;

	for (; ((*src != '\0') && (pos < end)); src++, pos++) {
		if (isalnum(*(const unsigned char *)src)
		    || (strchr(dont_escape, *(const unsigned char *)src) != NULL)) {
			*pos = *src;
		} else if (pos + 2 < end) {
			pos[0] = '%';
			pos[1] = hex[(*(const unsigned char *)src) >> 4];
			pos[2] = hex[(*(const unsigned char *)src) & 0xf];
			pos += 2;
		} else {
			break;
		}
	}

	*pos = '\0';
	return (*src == '\0') ? (int)(pos - dst) : -1;
}

/* Return 0 on success, non-zero if an error occurs. */

static int
print_dir_entry(struct de *de)
{
	size_t hrefsize;
	char *href;
	char size[64], mod[64];
	struct tm *tm;

	hrefsize = PATH_MAX * 3; /* worst case */
	href = (char *)mg_malloc(hrefsize);
	if (href == NULL) {
		return -1;
	}
	if (de->file.is_directory) {
		mg_snprintf(de->conn,
		            NULL, /* Buffer is big enough */
		            size,
		            sizeof(size),
		            "%s",
		            "[DIRECTORY]");
	} else {
		/* We use (signed) cast below because MSVC 6 compiler cannot
		 * convert unsigned __int64 to double. Sigh. */
		if (de->file.size < 1024) {
			mg_snprintf(de->conn,
			            NULL, /* Buffer is big enough */
			            size,
			            sizeof(size),
			            "%d",
			            (int)de->file.size);
		} else if (de->file.size < 0x100000) {
			mg_snprintf(de->conn,
			            NULL, /* Buffer is big enough */
			            size,
			            sizeof(size),
			            "%.1fk",
			            (double)de->file.size / 1024.0);
		} else if (de->file.size < 0x40000000) {
			mg_snprintf(de->conn,
			            NULL, /* Buffer is big enough */
			            size,
			            sizeof(size),
			            "%.1fM",
			            (double)de->file.size / 1048576);
		} else {
			mg_snprintf(de->conn,
			            NULL, /* Buffer is big enough */
			            size,
			            sizeof(size),
			            "%.1fG",
			            (double)de->file.size / 1073741824);
		}
	}

	/* Note: mg_snprintf will not cause a buffer overflow above.
	 * So, string truncation checks are not required here. */

	tm = localtime(&de->file.last_modified);
	if (tm != NULL) {
		strftime(mod, sizeof(mod), "%d-%b-%Y %H:%M", tm);
	} else {
		mg_strlcpy(mod, "01-Jan-1970 00:00", sizeof(mod));
		mod[sizeof(mod) - 1] = '\0';
	}
	mg_url_encode(de->file_name, href, hrefsize);
	mg_printf(de->conn,
	          "<tr><td><a href=\"%s%s%s\">%s%s</a></td>"
	          "<td>&nbsp;%s</td><td>&nbsp;&nbsp;%s</td></tr>\n",
	          de->conn->request_info.local_uri,
	          href,
	          de->file.is_directory ? "/" : "",
	          de->file_name,
	          de->file.is_directory ? "/" : "",
	          mod,
	          size);
	mg_free(href);
	return 0;
}


/* This function is called from send_directory() and used for
 * sorting directory entries by size, or name, or modification time.
 * On windows, __cdecl specification is needed in case if project is built
 * with __stdcall convention. qsort always requires __cdels callback. */
static int WINCDECL
compare_dir_entries(const void *p1, const void *p2)
{
	if (p1 && p2) {
		const struct de *a = (const struct de *)p1, *b = (const struct de *)p2;
		const char *query_string = a->conn->request_info.query_string;
		int cmp_result = 0;

		if (query_string == NULL) {
			query_string = "na";
		}

		if (a->file.is_directory && !b->file.is_directory) {
			return -1; /* Always put directories on top */
		} else if (!a->file.is_directory && b->file.is_directory) {
			return 1; /* Always put directories on top */
		} else if (*query_string == 'n') {
			cmp_result = strcmp(a->file_name, b->file_name);
		} else if (*query_string == 's') {
			cmp_result = (a->file.size == b->file.size)
			                 ? 0
			                 : ((a->file.size > b->file.size) ? 1 : -1);
		} else if (*query_string == 'd') {
			cmp_result =
			    (a->file.last_modified == b->file.last_modified)
			        ? 0
			        : ((a->file.last_modified > b->file.last_modified) ? 1
			                                                           : -1);
		}

		return (query_string[1] == 'd') ? -cmp_result : cmp_result;
	}
	return 0;
}


static int
must_hide_file(struct mg_connection *conn, const char *path)
{
	if (conn && conn->ctx) {
		const char *pw_pattern = "**" PASSWORDS_FILE_NAME "$";
		const char *pattern = conn->ctx->config[HIDE_FILES];
		return (match_prefix(pw_pattern, strlen(pw_pattern), path) > 0)
		       || ((pattern != NULL)
		           && (match_prefix(pattern, strlen(pattern), path) > 0));
	}
	return 0;
}


static int
scan_directory(struct mg_connection *conn,
               const char *dir,
               void *data,
               int (*cb)(struct de *, void *))
{
	char path[PATH_MAX];
	struct dirent *dp;
	DIR *dirp;
	struct de de;
	int truncated;

	if ((dirp = mg_opendir(conn, dir)) == NULL) {
		return 0;
	} else {
		de.conn = conn;

		while ((dp = mg_readdir(dirp)) != NULL) {
			/* Do not show current dir and hidden files */
			if (!strcmp(dp->d_name, ".") || !strcmp(dp->d_name, "..")
			    || must_hide_file(conn, dp->d_name)) {
				continue;
			}

			mg_snprintf(
			    conn, &truncated, path, sizeof(path), "%s/%s", dir, dp->d_name);

			/* If we don't memset stat structure to zero, mtime will have
			 * garbage and strftime() will segfault later on in
			 * print_dir_entry(). memset is required only if mg_stat()
			 * fails. For more details, see
			 * http://code.google.com/p/mongoose/issues/detail?id=79 */
			memset(&de.file, 0, sizeof(de.file));

			if (truncated) {
				/* If the path is not complete, skip processing. */
				continue;
			}

			if (!mg_stat(conn, path, &de.file)) {
				mg_cry(conn,
				       "%s: mg_stat(%s) failed: %s",
				       __func__,
				       path,
				       strerror(ERRNO));
			}
			de.file_name = dp->d_name;
			cb(&de, data);
		}
		(void)mg_closedir(dirp);
	}
	return 1;
}


#if !defined(NO_FILES)
static int
remove_directory(struct mg_connection *conn, const char *dir)
{
	char path[PATH_MAX];
	struct dirent *dp;
	DIR *dirp;
	struct de de;
	int truncated;
	int ok = 1;

	if ((dirp = mg_opendir(conn, dir)) == NULL) {
		return 0;
	} else {
		de.conn = conn;

		while ((dp = mg_readdir(dirp)) != NULL) {
			/* Do not show current dir (but show hidden files as they will
			 * also be removed) */
			if (!strcmp(dp->d_name, ".") || !strcmp(dp->d_name, "..")) {
				continue;
			}

			mg_snprintf(
			    conn, &truncated, path, sizeof(path), "%s/%s", dir, dp->d_name);

			/* If we don't memset stat structure to zero, mtime will have
			 * garbage and strftime() will segfault later on in
			 * print_dir_entry(). memset is required only if mg_stat()
			 * fails. For more details, see
			 * http://code.google.com/p/mongoose/issues/detail?id=79 */
			memset(&de.file, 0, sizeof(de.file));

			if (truncated) {
				/* Do not delete anything shorter */
				ok = 0;
				continue;
			}

			if (!mg_stat(conn, path, &de.file)) {
				mg_cry(conn,
				       "%s: mg_stat(%s) failed: %s",
				       __func__,
				       path,
				       strerror(ERRNO));
				ok = 0;
			}

			if (de.file.is_directory) {
				if (remove_directory(conn, path) == 0) {
					ok = 0;
				}
			} else {
				/* This will fail file is the file is in memory */
				if (mg_remove(conn, path) == 0) {
					ok = 0;
				}
			}
		}
		(void)mg_closedir(dirp);

		IGNORE_UNUSED_RESULT(rmdir(dir));
	}

	return ok;
}
#endif


struct dir_scan_data {
	struct de *entries;
	unsigned int num_entries;
	unsigned int arr_size;
};


/* Behaves like realloc(), but frees original pointer on failure */
static void *
realloc2(void *ptr, size_t size)
{
	void *new_ptr = mg_realloc(ptr, size);
	if (new_ptr == NULL) {
		mg_free(ptr);
	}
	return new_ptr;
}


static int
dir_scan_callback(struct de *de, void *data)
{
	struct dir_scan_data *dsd = (struct dir_scan_data *)data;

	if ((dsd->entries == NULL) || (dsd->num_entries >= dsd->arr_size)) {
		dsd->arr_size *= 2;
		dsd->entries =
		    (struct de *)realloc2(dsd->entries,
		                          dsd->arr_size * sizeof(dsd->entries[0]));
	}
	if (dsd->entries == NULL) {
		/* TODO(lsm, low): propagate an error to the caller */
		dsd->num_entries = 0;
	} else {
		dsd->entries[dsd->num_entries].file_name = mg_strdup(de->file_name);
		dsd->entries[dsd->num_entries].file = de->file;
		dsd->entries[dsd->num_entries].conn = de->conn;
		dsd->num_entries++;
	}

	return 0;
}


static void
handle_directory_request(struct mg_connection *conn, const char *dir)
{
	unsigned int i;
	int sort_direction;
	struct dir_scan_data data = {NULL, 0, 128};
	char date[64];
	time_t curtime = time(NULL);

	if (!scan_directory(conn, dir, &data, dir_scan_callback)) {
		mg_send_http_error(conn,
		                   500,
		                   "Error: Cannot open directory\nopendir(%s): %s",
		                   dir,
		                   strerror(ERRNO));
		return;
	}

	gmt_time_string(date, sizeof(date), &curtime);

	if (!conn) {
		return;
	}

	sort_direction = ((conn->request_info.query_string != NULL)
	                  && (conn->request_info.query_string[1] == 'd'))
	                     ? 'a'
	                     : 'd';

	conn->must_close = 1;
	mg_printf(conn, "HTTP/1.1 200 OK\r\n");
	send_static_cache_header(conn);
	send_additional_header(conn);
	mg_printf(conn,
	          "Date: %s\r\n"
	          "Connection: close\r\n"
	          "Content-Type: text/html; charset=utf-8\r\n\r\n",
	          date);
	mg_printf(conn,
	          "<html><head><title>Index of %s</title>"
	          "<style>th {text-align: left;}</style></head>"
	          "<body><h1>Index of %s</h1><pre><table cellpadding=\"0\">"
	          "<tr><th><a href=\"?n%c\">Name</a></th>"
	          "<th><a href=\"?d%c\">Modified</a></th>"
	          "<th><a href=\"?s%c\">Size</a></th></tr>"
	          "<tr><td colspan=\"3\"><hr></td></tr>",
	          conn->request_info.local_uri,
	          conn->request_info.local_uri,
	          sort_direction,
	          sort_direction,
	          sort_direction);

	/* Print first entry - link to a parent directory */
	mg_printf(conn,
	          "<tr><td><a href=\"%s%s\">%s</a></td>"
	          "<td>&nbsp;%s</td><td>&nbsp;&nbsp;%s</td></tr>\n",
	          conn->request_info.local_uri,
	          "..",
	          "Parent directory",
	          "-",
	          "-");

	/* Sort and print directory entries */
	if (data.entries != NULL) {
		qsort(data.entries,
		      (size_t)data.num_entries,
		      sizeof(data.entries[0]),
		      compare_dir_entries);
		for (i = 0; i < data.num_entries; i++) {
			print_dir_entry(&data.entries[i]);
			mg_free(data.entries[i].file_name);
		}
		mg_free(data.entries);
	}

	mg_printf(conn, "%s", "</table></body></html>");
	conn->status_code = 200;
}


/* Send len bytes from the opened file to the client. */
static void
send_file_data(struct mg_connection *conn,
               struct mg_file *filep,
               int64_t offset,
               int64_t len)
{
	char buf[MG_BUF_LEN];
	int to_read, num_read, num_written;
	int64_t size;

	if (!filep || !conn) {
		return;
	}

	/* Sanity check the offset */
	size = (filep->stat.size > INT64_MAX) ? INT64_MAX
	                                      : (int64_t)(filep->stat.size);
	offset = (offset < 0) ? 0 : ((offset > size) ? size : offset);

	if ((len > 0) && (filep->access.membuf != NULL) && (size > 0)) {
		/* file stored in memory */
		if (len > size - offset) {
			len = size - offset;
		}
		mg_write(conn, filep->access.membuf + offset, (size_t)len);
	} else if (len > 0 && filep->access.fp != NULL) {
/* file stored on disk */
#if defined(__linux__)
		/* sendfile is only available for Linux */
		if ((conn->ssl == 0) && (conn->throttle == 0)
		    && (!mg_strcasecmp(conn->ctx->config[ALLOW_SENDFILE_CALL],
		                       "yes"))) {
			off_t sf_offs = (off_t)offset;
			ssize_t sf_sent;
			int sf_file = fileno(filep->access.fp);
			int loop_cnt = 0;

			do {
				/* 2147479552 (0x7FFFF000) is a limit found by experiment on
				 * 64 bit Linux (2^31 minus one memory page of 4k?). */
				size_t sf_tosend =
				    (size_t)((len < 0x7FFFF000) ? len : 0x7FFFF000);
				sf_sent =
				    sendfile(conn->client.sock, sf_file, &sf_offs, sf_tosend);
				if (sf_sent > 0) {
					len -= sf_sent;
					offset += sf_sent;
				} else if (loop_cnt == 0) {
					/* This file can not be sent using sendfile.
					 * This might be the case for pseudo-files in the
					 * /sys/ and /proc/ file system.
					 * Use the regular user mode copy code instead. */
					break;
				} else if (sf_sent == 0) {
					/* No error, but 0 bytes sent. May be EOF? */
					return;
				}
				loop_cnt++;

			} while ((len > 0) && (sf_sent >= 0));

			if (sf_sent > 0) {
				return; /* OK */
			}

			/* sf_sent<0 means error, thus fall back to the classic way */
			/* This is always the case, if sf_file is not a "normal" file,
			 * e.g., for sending data from the output of a CGI process. */
			offset = (int64_t)sf_offs;
		}
#endif
		if ((offset > 0) && (fseeko(filep->access.fp, offset, SEEK_SET) != 0)) {
			mg_cry(conn, "%s: fseeko() failed: %s", __func__, strerror(ERRNO));
			mg_send_http_error(
			    conn,
			    500,
			    "%s",
			    "Error: Unable to access file at requested position.");
		} else {
			while (len > 0) {
				/* Calculate how much to read from the file in the buffer */
				to_read = sizeof(buf);
				if ((int64_t)to_read > len) {
					to_read = (int)len;
				}

				/* Read from file, exit the loop on error */
				if ((num_read =
				         (int)fread(buf, 1, (size_t)to_read, filep->access.fp))
				    <= 0) {
					break;
				}

				/* Send read bytes to the client, exit the loop on error */
				if ((num_written = mg_write(conn, buf, (size_t)num_read))
				    != num_read) {
					break;
				}

				/* Both read and were successful, adjust counters */
				len -= num_written;
			}
		}
	}
}


static int
parse_range_header(const char *header, int64_t *a, int64_t *b)
{
	return sscanf(header, "bytes=%" INT64_FMT "-%" INT64_FMT, a, b);
}


static void
construct_etag(char *buf, size_t buf_len, const struct mg_file_stat *filestat)
{
	if ((filestat != NULL) && (buf != NULL)) {
		mg_snprintf(NULL,
		            NULL, /* All calls to construct_etag use 64 byte buffer */
		            buf,
		            buf_len,
		            "\"%lx.%" INT64_FMT "\"",
		            (unsigned long)filestat->last_modified,
		            filestat->size);
	}
}


static void
fclose_on_exec(struct mg_file_access *filep, struct mg_connection *conn)
{
	if (filep != NULL && filep->fp != NULL) {
#ifdef _WIN32
		(void)conn; /* Unused. */
#else
		if (fcntl(fileno(filep->fp), F_SETFD, FD_CLOEXEC) != 0) {
			mg_cry(conn,
			       "%s: fcntl(F_SETFD FD_CLOEXEC) failed: %s",
			       __func__,
			       strerror(ERRNO));
		}
#endif
	}
}


static void
handle_static_file_request(struct mg_connection *conn,
                           const char *path,
                           struct mg_file *filep,
                           const char *mime_type,
                           const char *additional_headers)
{
	char date[64], lm[64], etag[64];
	char range[128]; /* large enough, so there will be no overflow */
	const char *msg = "OK", *hdr;
	time_t curtime = time(NULL);
	int64_t cl, r1, r2;
	struct vec mime_vec;
	int n, truncated;
	char gz_path[PATH_MAX];
	const char *encoding = "";
	const char *cors1, *cors2, *cors3;
	int allow_on_the_fly_compression;

	if ((conn == NULL) || (conn->ctx == NULL) || (filep == NULL)) {
		return;
	}

	if (mime_type == NULL) {
		get_mime_type(conn->ctx, path, &mime_vec);
	} else {
		mime_vec.ptr = mime_type;
		mime_vec.len = strlen(mime_type);
	}
	if (filep->stat.size > INT64_MAX) {
		mg_send_http_error(conn,
		                   500,
		                   "Error: File size is too large to send\n%" INT64_FMT,
		                   filep->stat.size);
		return;
	}
	cl = (int64_t)filep->stat.size;
	conn->status_code = 200;
	range[0] = '\0';

	/* if this file is in fact a pre-gzipped file, rewrite its filename
	 * it's important to rewrite the filename after resolving
	 * the mime type from it, to preserve the actual file's type */
	allow_on_the_fly_compression = conn->accept_gzip;

	if (filep->stat.is_gzipped) {
		mg_snprintf(conn, &truncated, gz_path, sizeof(gz_path), "%s.gz", path);

		if (truncated) {
			mg_send_http_error(conn,
			                   500,
			                   "Error: Path of zipped file too long (%s)",
			                   path);
			return;
		}

		path = gz_path;
		encoding = "Content-Encoding: gzip\r\n";

		/* File is already compressed. No "on the fly" compression. */
		allow_on_the_fly_compression = 0;
	}

	if (!mg_fopen(conn, path, MG_FOPEN_MODE_READ, filep)) {
		mg_send_http_error(conn,
		                   500,
		                   "Error: Cannot open file\nfopen(%s): %s",
		                   path,
		                   strerror(ERRNO));
		return;
	}

	fclose_on_exec(&filep->access, conn);

	/* If Range: header specified, act accordingly */
	r1 = r2 = 0;
	hdr = mg_get_header(conn, "Range");
	if ((hdr != NULL) && ((n = parse_range_header(hdr, &r1, &r2)) > 0)
	    && (r1 >= 0) && (r2 >= 0)) {
		/* actually, range requests don't play well with a pre-gzipped
		 * file (since the range is specified in the uncompressed space) */
		if (filep->stat.is_gzipped) {
			mg_send_http_error(
			    conn,
			    416, /* 416 = Range Not Satisfiable */
			    "%s",
			    "Error: Range requests in gzipped files are not supported");
			(void)mg_fclose(
			    &filep->access); /* ignore error on read only file */
			return;
		}
		conn->status_code = 206;
		cl = (n == 2) ? (((r2 > cl) ? cl : r2) - r1 + 1) : (cl - r1);
		mg_snprintf(conn,
		            NULL, /* range buffer is big enough */
		            range,
		            sizeof(range),
		            "Content-Range: bytes "
		            "%" INT64_FMT "-%" INT64_FMT "/%" INT64_FMT "\r\n",
		            r1,
		            r1 + cl - 1,
		            filep->stat.size);
		msg = "Partial Content";

		/* Do not compress ranges. */
		allow_on_the_fly_compression = 0;
	}

	hdr = mg_get_header(conn, "Origin");
	if (hdr) {
		/* Cross-origin resource sharing (CORS), see
		 * http://www.html5rocks.com/en/tutorials/cors/,
		 * http://www.html5rocks.com/static/images/cors_server_flowchart.png
		 * -
		 * preflight is not supported for files. */
		cors1 = "Access-Control-Allow-Origin: ";
		cors2 = conn->ctx->config[ACCESS_CONTROL_ALLOW_ORIGIN];
		cors3 = "\r\n";
	} else {
		cors1 = cors2 = cors3 = "";
	}

	/* Prepare Etag, Date, Last-Modified headers. Must be in UTC,
	 * according to
	 * http://www.w3.org/Protocols/rfc2616/rfc2616-sec3.html#sec3.3 */
	gmt_time_string(date, sizeof(date), &curtime);
	gmt_time_string(lm, sizeof(lm), &filep->stat.last_modified);
	construct_etag(etag, sizeof(etag), &filep->stat);

	/* On the fly compression allowed */
	if (allow_on_the_fly_compression) {
		;
		/* TODO: add interface to compression module */
		/* e.g., def from https://zlib.net/zlib_how.html */
		/* Check license (zlib has a permissive license, but */
		/* is still not MIT) and use dynamic binding like */
		/* done with OpenSSL */
		/* See #199 (https://github.com/civetweb/civetweb/issues/199) */
	}

	/* Send header */
	(void)mg_printf(conn,
	                "HTTP/1.1 %d %s\r\n"
	                "%s%s%s"
	                "Date: %s\r\n",
	                conn->status_code,
	                msg,
	                cors1,
	                cors2,
	                cors3,
	                date);
	send_static_cache_header(conn);
	send_additional_header(conn);

	(void)mg_printf(conn,
	                "Last-Modified: %s\r\n"
	                "Etag: %s\r\n"
	                "Content-Type: %.*s\r\n"
	                "Content-Length: %" INT64_FMT "\r\n"
	                "Connection: %s\r\n"
	                "Accept-Ranges: bytes\r\n"
	                "%s%s",
	                lm,
	                etag,
	                (int)mime_vec.len,
	                mime_vec.ptr,
	                cl,
	                suggest_connection_header(conn),
	                range,
	                encoding);

	/* The previous code must not add any header starting with X- to make
	 * sure no one of the additional_headers is included twice */

	if (additional_headers != NULL) {
		(void)mg_printf(conn,
		                "%.*s\r\n\r\n",
		                (int)strlen(additional_headers),
		                additional_headers);
	} else {
		(void)mg_printf(conn, "\r\n");
	}

	if (strcmp(conn->request_info.request_method, "HEAD") != 0) {
		send_file_data(conn, filep, r1, cl);
	}
	(void)mg_fclose(&filep->access); /* ignore error on read only file */
}


#if !defined(NO_CACHING)
static void
handle_not_modified_static_file_request(struct mg_connection *conn,
                                        struct mg_file *filep)
{
	char date[64], lm[64], etag[64];
	time_t curtime = time(NULL);

	if ((conn == NULL) || (filep == NULL)) {
		return;
	}
	conn->status_code = 304;
	gmt_time_string(date, sizeof(date), &curtime);
	gmt_time_string(lm, sizeof(lm), &filep->stat.last_modified);
	construct_etag(etag, sizeof(etag), &filep->stat);

	(void)mg_printf(conn,
	                "HTTP/1.1 %d %s\r\n"
	                "Date: %s\r\n",
	                conn->status_code,
	                mg_get_response_code_text(conn, conn->status_code),
	                date);
	send_static_cache_header(conn);
	send_additional_header(conn);
	(void)mg_printf(conn,
	                "Last-Modified: %s\r\n"
	                "Etag: %s\r\n"
	                "Connection: %s\r\n"
	                "\r\n",
	                lm,
	                etag,
	                suggest_connection_header(conn));
}
#endif


void
mg_send_file(struct mg_connection *conn, const char *path)
{
	mg_send_mime_file(conn, path, NULL);
}


void
mg_send_mime_file(struct mg_connection *conn,
                  const char *path,
                  const char *mime_type)
{
	mg_send_mime_file2(conn, path, mime_type, NULL);
}


void
mg_send_mime_file2(struct mg_connection *conn,
                   const char *path,
                   const char *mime_type,
                   const char *additional_headers)
{
	struct mg_file file = STRUCT_FILE_INITIALIZER;

	if (!conn) {
		/* No conn */
		return;
	}

	if (mg_stat(conn, path, &file.stat)) {
		if (file.stat.is_directory) {
			if (!mg_strcasecmp(conn->ctx->config[ENABLE_DIRECTORY_LISTING],
			                   "yes")) {
				handle_directory_request(conn, path);
			} else {
				mg_send_http_error(conn,
				                   403,
				                   "%s",
				                   "Error: Directory listing denied");
			}
		} else {
			handle_static_file_request(
			    conn, path, &file, mime_type, additional_headers);
		}
	} else {
		mg_send_http_error(conn, 404, "%s", "Error: File not found");
	}
}


/* For a given PUT path, create all intermediate subdirectories.
 * Return  0  if the path itself is a directory.
 * Return  1  if the path leads to a file.
 * Return -1  for if the path is too long.
 * Return -2  if path can not be created.
*/
static int
put_dir(struct mg_connection *conn, const char *path)
{
	char buf[PATH_MAX];
	const char *s, *p;
	struct mg_file file = STRUCT_FILE_INITIALIZER;
	size_t len;
	int res = 1;

	for (s = p = path + 2; (p = strchr(s, '/')) != NULL; s = ++p) {
		len = (size_t)(p - path);
		if (len >= sizeof(buf)) {
			/* path too long */
			res = -1;
			break;
		}
		memcpy(buf, path, len);
		buf[len] = '\0';

		/* Try to create intermediate directory */
		DEBUG_TRACE("mkdir(%s)", buf);
		if (!mg_stat(conn, buf, &file.stat) && mg_mkdir(conn, buf, 0755) != 0) {
			/* path does not exixt and can not be created */
			res = -2;
			break;
		}

		/* Is path itself a directory? */
		if (p[1] == '\0') {
			res = 0;
		}
	}

	return res;
}


static void
remove_bad_file(const struct mg_connection *conn, const char *path)
{
	int r = mg_remove(conn, path);
	if (r != 0) {
		mg_cry(conn, "%s: Cannot remove invalid file %s", __func__, path);
	}
}


long long
mg_store_body(struct mg_connection *conn, const char *path)
{
	char buf[MG_BUF_LEN];
	long long len = 0;
	int ret, n;
	struct mg_file fi;

	if (conn->consumed_content != 0) {
		mg_cry(conn, "%s: Contents already consumed", __func__);
		return -11;
	}

	ret = put_dir(conn, path);
	if (ret < 0) {
		/* -1 for path too long,
		 * -2 for path can not be created. */
		return ret;
	}
	if (ret != 1) {
		/* Return 0 means, path itself is a directory. */
		return 0;
	}

	if (mg_fopen(conn, path, MG_FOPEN_MODE_WRITE, &fi) == 0) {
		return -12;
	}

	ret = mg_read(conn, buf, sizeof(buf));
	while (ret > 0) {
		n = (int)fwrite(buf, 1, (size_t)ret, fi.access.fp);
		if (n != ret) {
			(void)mg_fclose(
			    &fi.access); /* File is bad and will be removed anyway. */
			remove_bad_file(conn, path);
			return -13;
		}
		len += ret;
		ret = mg_read(conn, buf, sizeof(buf));
	}

	/* File is open for writing. If fclose fails, there was probably an
	 * error flushing the buffer to disk, so the file on disk might be
	 * broken. Delete it and return an error to the caller. */
	if (mg_fclose(&fi.access) != 0) {
		remove_bad_file(conn, path);
		return -14;
	}

	return len;
}


/* Parse a buffer:
 * Forward the string pointer till the end of a word, then
 * terminate it and forward till the begin of the next word.
 */
static int
skip_to_end_of_word_and_terminate(char **ppw, int eol)
{
	/* Forward until a space is found - use isgraph here */
	/* See http://www.cplusplus.com/reference/cctype/ */
	while (isgraph(**ppw)) {
		(*ppw)++;
	}

	/* Check end of word */
	if (eol) {
		/* must be a end of line */
		if ((**ppw != '\r') && (**ppw != '\n')) {
			return -1;
		}
	} else {
		/* must be a end of a word, but not a line */
		if (**ppw != ' ') {
			return -1;
		}
	}

	/* Terminate and forward to the next word */
	do {
		**ppw = 0;
		(*ppw)++;
	} while ((**ppw) && isspace(**ppw));

	/* Check after term */
	if (!eol) {
		/* if it's not the end of line, there must be a next word */
		if (!isgraph(**ppw)) {
			return -1;
		}
	}

	/* ok */
	return 1;
}


/* Parse HTTP headers from the given buffer, advance buf pointer
 * to the point where parsing stopped.
 * All parameters must be valid pointers (not NULL).
 * Return <0 on error. */
static int
parse_http_headers(char **buf, struct mg_header hdr[MG_MAX_HEADERS])
{
	int i;
	int num_headers = 0;

	for (i = 0; i < (int)MG_MAX_HEADERS; i++) {
		char *dp = *buf;
		while ((*dp != ':') && (*dp >= 33) && (*dp <= 126)) {
			dp++;
		}
		if (dp == *buf) {
			/* End of headers reached. */
			break;
		}
		if (*dp != ':') {
			/* This is not a valid field. */
			return -1;
		}

		/* End of header key (*dp == ':') */
		/* Truncate here and set the key name */
		*dp = 0;
		hdr[i].name = *buf;
		do {
			dp++;
		} while (*dp == ' ');

		/* The rest of the line is the value */
		hdr[i].value = dp;
		*buf = dp + strcspn(dp, "\r\n");
		if (((*buf)[0] != '\r') || ((*buf)[1] != '\n')) {
			*buf = NULL;
		}

		num_headers = i + 1;
		if (*buf) {
			(*buf)[0] = 0;
			(*buf)[1] = 0;
			*buf += 2;
		} else {
			*buf = dp;
			break;
		}

		if ((*buf)[0] == '\r') {
			/* This is the end of the header */
			break;
		}
	}
	return num_headers;
}


struct mg_http_method_info {
	const char *name;
	int request_has_body;
	int response_has_body;
	int is_safe;
	int is_idempotent;
	int is_cacheable;
};


/* https://developer.mozilla.org/en-US/docs/Web/HTTP/Methods */
static struct mg_http_method_info http_methods[] = {
    /* HTTP (RFC 2616) */
    {"GET", 0, 1, 1, 1, 1},
    {"POST", 1, 1, 0, 0, 0},
    {"PUT", 1, 0, 0, 1, 0},
    {"DELETE", 0, 0, 0, 1, 0},
    {"HEAD", 0, 0, 1, 1, 1},
    {"OPTIONS", 0, 0, 1, 1, 0},
    {"CONNECT", 1, 1, 0, 0, 0},
    /* TRACE method (RFC 2616) is not supported for security reasons */

    /* PATCH method (RFC 5789) */
    {"PATCH", 1, 0, 0, 0, 0},
    /* PATCH method only allowed for CGI/Lua/LSP and callbacks. */

    /* WEBDAV (RFC 2518) */
    {"PROPFIND", 0, 1, 1, 1, 0},
    /* http://www.webdav.org/specs/rfc4918.html, 9.1:
     * Some PROPFIND results MAY be cached, with care,
     * as there is no cache validation mechanism for
     * most properties. This method is both safe and
     * idempotent (see Section 9.1 of [RFC2616]). */
    {"MKCOL", 0, 0, 0, 1, 0},
    /* http://www.webdav.org/specs/rfc4918.html, 9.1:
     * When MKCOL is invoked without a request body,
     * the newly created collection SHOULD have no
     * members. A MKCOL request message may contain
     * a message body. The precise behavior of a MKCOL
     * request when the body is present is undefined,
     * ... ==> We do not support MKCOL with body data.
     * This method is idempotent, but not safe (see
     * Section 9.1 of [RFC2616]). Responses to this
     * method MUST NOT be cached. */

    /* Unsupported WEBDAV Methods: */
    /* PROPPATCH, COPY, MOVE, LOCK, UNLOCK (RFC 2518) */
    /* + 11 methods from RFC 3253 */
    /* ORDERPATCH (RFC 3648) */
    /* ACL (RFC 3744) */
    /* SEARCH (RFC 5323) */
    /* + MicroSoft extensions
     * https://msdn.microsoft.com/en-us/library/aa142917.aspx */

    /* REPORT method (RFC 3253) */
    {"REPORT", 1, 1, 1, 1, 1},
    /* REPORT method only allowed for CGI/Lua/LSP and callbacks. */
    /* It was defined for WEBDAV in RFC 3253, Sec. 3.6
     * (https://tools.ietf.org/html/rfc3253#section-3.6), but seems
     * to be useful for REST in case a "GET request with body" is
     * required. */

    {NULL, 0, 0, 0, 0, 0}
    /* end of list */
};


static const struct mg_http_method_info *
get_http_method_info(const char *method)
{
	/* Check if the method is known to the server. The list of all known
	 * HTTP methods can be found here at
	 * http://www.iana.org/assignments/http-methods/http-methods.xhtml
	 */
	const struct mg_http_method_info *m = http_methods;

	while (m->name) {
		if (!strcmp(m->name, method)) {
			return m;
		}
		m++;
	}
	return NULL;
}


static int
is_valid_http_method(const char *method)
{
	return (get_http_method_info(method) != NULL);
}


/* Parse HTTP request, fill in mg_request_info structure.
 * This function modifies the buffer by NUL-terminating
 * HTTP request components, header names and header values.
 * Parameters:
 *   buf (in/out): pointer to the HTTP header to parse and split
 *   len (in): length of HTTP header buffer
 *   re (out): parsed header as mg_request_info
 * buf and ri must be valid pointers (not NULL), len>0.
 * Returns <0 on error. */
static int
parse_http_request(char *buf, int len, struct mg_request_info *ri)
{
	int request_length;
	int init_skip = 0;

	/* Reset attributes. DO NOT TOUCH is_ssl, remote_ip, remote_addr,
	 * remote_port */
	ri->remote_user = ri->request_method = ri->request_uri = ri->http_version =
	    NULL;
	ri->num_headers = 0;

	/* RFC says that all initial whitespaces should be ingored */
	/* This included all leading \r and \n (isspace) */
	/* See table: http://www.cplusplus.com/reference/cctype/ */
	while ((len > 0) && isspace(*(unsigned char *)buf)) {
		buf++;
		len--;
		init_skip++;
	}

	if (len == 0) {
		/* Incomplete request */
		return 0;
	}

	/* Control characters are not allowed, including zero */
	if (iscntrl(*(unsigned char *)buf)) {
		return -1;
	}

	/* Find end of HTTP header */
	request_length = get_http_header_len(buf, len);
	if (request_length <= 0) {
		return request_length;
	}
	buf[request_length - 1] = '\0';

	if ((*buf == 0) || (*buf == '\r') || (*buf == '\n')) {
		return -1;
	}

	/* The first word has to be the HTTP method */
	ri->request_method = buf;

	if (skip_to_end_of_word_and_terminate(&buf, 0) <= 0) {
		return -1;
	}

	/* Check for a valid http method */
	if (!is_valid_http_method(ri->request_method)) {
		return -1;
	}

	/* The second word is the URI */
	ri->request_uri = buf;

	if (skip_to_end_of_word_and_terminate(&buf, 0) <= 0) {
		return -1;
	}

	/* Next would be the HTTP version */
	ri->http_version = buf;

	if (skip_to_end_of_word_and_terminate(&buf, 1) <= 0) {
		return -1;
	}

	/* Check for a valid HTTP version key */
	if (strncmp(ri->http_version, "HTTP/", 5) != 0) {
		/* Invalid request */
		return -1;
	}
	ri->http_version += 5;


	/* Parse all HTTP headers */
	ri->num_headers = parse_http_headers(&buf, ri->http_headers);
	if (ri->num_headers < 0) {
		/* Error while parsing headers */
		return -1;
	}

	return request_length + init_skip;
}


static int
parse_http_response(char *buf, int len, struct mg_response_info *ri)
{
	int response_length;
	int init_skip = 0;
	char *tmp, *tmp2;
	long l;

	/* Initialize elements. */
	ri->http_version = ri->status_text = NULL;
	ri->num_headers = ri->status_code = 0;

	/* RFC says that all initial whitespaces should be ingored */
	/* This included all leading \r and \n (isspace) */
	/* See table: http://www.cplusplus.com/reference/cctype/ */
	while ((len > 0) && isspace(*(unsigned char *)buf)) {
		buf++;
		len--;
		init_skip++;
	}

	if (len == 0) {
		/* Incomplete request */
		return 0;
	}

	/* Control characters are not allowed, including zero */
	if (iscntrl(*(unsigned char *)buf)) {
		return -1;
	}

	/* Find end of HTTP header */
	response_length = get_http_header_len(buf, len);
	if (response_length <= 0) {
		return response_length;
	}
	buf[response_length - 1] = '\0';


	/* TODO: Define mg_response_info and implement parsing */
	(void)buf;
	(void)len;
	(void)ri;

	/* RFC says that all initial whitespaces should be ingored */
	while ((*buf != '\0') && isspace(*(unsigned char *)buf)) {
		buf++;
	}
	if ((*buf == 0) || (*buf == '\r') || (*buf == '\n')) {
		return -1;
	}

	/* The first word is the HTTP version */
	/* Check for a valid HTTP version key */
	if (strncmp(buf, "HTTP/", 5) != 0) {
		/* Invalid request */
		return -1;
	}
	buf += 5;
	if (!isgraph(buf[0])) {
		/* Invalid request */
		return -1;
	}
	ri->http_version = buf;

	if (skip_to_end_of_word_and_terminate(&buf, 0) <= 0) {
		return -1;
	}

	/* The second word is the status as a number */
	tmp = buf;

	if (skip_to_end_of_word_and_terminate(&buf, 0) <= 0) {
		return -1;
	}

	l = strtol(tmp, &tmp2, 10);
	if ((l < 100) || (l >= 1000) || ((tmp2 - tmp) != 3) || (*tmp2 != 0)) {
		/* Everything else but a 3 digit code is invalid */
		return -1;
	}
	ri->status_code = (int)l;

	/* The rest of the line is the status text */
	ri->status_text = buf;

	/* Find end of status text */
	/* isgraph or isspace = isprint */
	while (isprint(*buf)) {
		buf++;
	}
	if ((*buf != '\r') && (*buf != '\n')) {
		return -1;
	}
	/* Terminate string and forward buf to next line */
	do {
		*buf = 0;
		buf++;
	} while ((*buf) && isspace(*buf));


	/* Parse all HTTP headers */
	ri->num_headers = parse_http_headers(&buf, ri->http_headers);
	if (ri->num_headers < 0) {
		/* Error while parsing headers */
		return -1;
	}

	return response_length + init_skip;
}


/* Keep reading the input (either opened file descriptor fd, or socket sock,
 * or SSL descriptor ssl) into buffer buf, until \r\n\r\n appears in the
 * buffer (which marks the end of HTTP request). Buffer buf may already
 * have some data. The length of the data is stored in nread.
 * Upon every read operation, increase nread by the number of bytes read. */
static int
read_message(FILE *fp,
             struct mg_connection *conn,
             char *buf,
             int bufsiz,
             int *nread)
{
	int request_len, n = 0;
	struct timespec last_action_time;
	double request_timeout;

	if (!conn) {
		return 0;
	}

	memset(&last_action_time, 0, sizeof(last_action_time));

	if (conn->ctx->config[REQUEST_TIMEOUT]) {
		/* value of request_timeout is in seconds, config in milliseconds */
		request_timeout = atof(conn->ctx->config[REQUEST_TIMEOUT]) / 1000.0;
	} else {
		request_timeout = -1.0;
	}
	if (conn->handled_requests > 0) {
		if (conn->ctx->config[KEEP_ALIVE_TIMEOUT]) {
			request_timeout =
			    atof(conn->ctx->config[KEEP_ALIVE_TIMEOUT]) / 1000.0;
		}
	}

	request_len = get_http_header_len(buf, *nread);

	/* first time reading from this connection */
	clock_gettime(CLOCK_MONOTONIC, &last_action_time);

	while (request_len == 0) {
		/* Full request not yet received */
		if (conn->ctx->stop_flag != 0) {
			/* Server is to be stopped. */
			return -1;
		}

		if (*nread >= bufsiz) {
			/* Request too long */
			return -2;
		}

		n = pull_inner(
		    fp, conn, buf + *nread, bufsiz - *nread, request_timeout);
		if (n == -2) {
			/* Receive error */
			return -1;
		}
		if (n > 0) {
			*nread += n;
			request_len = get_http_header_len(buf, *nread);
		} else {
			request_len = 0;
		}

		if ((request_len == 0) && (request_timeout >= 0)) {
			if (mg_difftimespec(&last_action_time, &(conn->req_time))
			    > request_timeout) {
				/* Timeout */
				return -1;
			}
			clock_gettime(CLOCK_MONOTONIC, &last_action_time);
		}
	}

	return request_len;
}


#if !defined(NO_CACHING)
/* Return True if we should reply 304 Not Modified. */
static int
is_not_modified(const struct mg_connection *conn,
                const struct mg_file_stat *filestat)
{
	char etag[64];
	const char *ims = mg_get_header(conn, "If-Modified-Since");
	const char *inm = mg_get_header(conn, "If-None-Match");
	construct_etag(etag, sizeof(etag), filestat);

	return ((inm != NULL) && !mg_strcasecmp(etag, inm))
	       || ((ims != NULL)
	           && (filestat->last_modified <= parse_date_string(ims)));
}
#endif /* !NO_CACHING */


#if !defined(NO_CGI) || !defined(NO_FILES)
static int
forward_body_data(struct mg_connection *conn, FILE *fp, SOCKET sock, SSL *ssl)
{
	const char *expect, *body;
	char buf[MG_BUF_LEN];
	int to_read, nread, success = 0;
	int64_t buffered_len;
	double timeout = -1.0;

	if (!conn) {
		return 0;
	}
	if (conn->ctx->config[REQUEST_TIMEOUT]) {
		timeout = atoi(conn->ctx->config[REQUEST_TIMEOUT]) / 1000.0;
	}

	expect = mg_get_header(conn, "Expect");
	/* assert(fp != NULL); */
	if (!fp) {
		mg_send_http_error(conn, 500, "%s", "Error: NULL File");
		return 0;
	}

	if ((conn->content_len == -1) && (!conn->is_chunked)) {
		/* Content length is not specified by the client. */
		mg_send_http_error(conn,
		                   411,
		                   "%s",
		                   "Error: Client did not specify content length");
	} else if ((expect != NULL)
	           && (mg_strcasecmp(expect, "100-continue") != 0)) {
		/* Client sent an "Expect: xyz" header and xyz is not 100-continue.
		 */
		mg_send_http_error(conn,
		                   417,
		                   "Error: Can not fulfill expectation %s",
		                   expect);
	} else {
		if (expect != NULL) {
			(void)mg_printf(conn, "%s", "HTTP/1.1 100 Continue\r\n\r\n");
			conn->status_code = 100;
		} else {
			conn->status_code = 200;
		}

		buffered_len = (int64_t)(conn->data_len) - (int64_t)conn->request_len
		               - conn->consumed_content;

		/* assert(buffered_len >= 0); */
		/* assert(conn->consumed_content == 0); */

		if ((buffered_len < 0) || (conn->consumed_content != 0)) {
			mg_send_http_error(conn, 500, "%s", "Error: Size mismatch");
			return 0;
		}

		if (buffered_len > 0) {
			if ((int64_t)buffered_len > conn->content_len) {
				buffered_len = (int)conn->content_len;
			}
			body = conn->buf + conn->request_len + conn->consumed_content;
			push_all(conn->ctx, fp, sock, ssl, body, (int64_t)buffered_len);
			conn->consumed_content += buffered_len;
		}

		nread = 0;
		while (conn->consumed_content < conn->content_len) {
			to_read = sizeof(buf);
			if ((int64_t)to_read > conn->content_len - conn->consumed_content) {
				to_read = (int)(conn->content_len - conn->consumed_content);
			}
			nread = pull_inner(NULL, conn, buf, to_read, timeout);
			if (nread == -2) {
				/* error */
				break;
			}
			if (nread > 0) {
				if (push_all(conn->ctx, fp, sock, ssl, buf, nread) != nread) {
					break;
				}
			}
			conn->consumed_content += nread;
		}

		if (conn->consumed_content == conn->content_len) {
			success = (nread >= 0);
		}

		/* Each error code path in this function must send an error */
		if (!success) {
			/* NOTE: Maybe some data has already been sent. */
			/* TODO (low): If some data has been sent, a correct error
			 * reply can no longer be sent, so just close the connection */
			mg_send_http_error(conn, 500, "%s", "");
		}
	}

	return success;
}
#endif

#if !defined(NO_CGI)
/* This structure helps to create an environment for the spawned CGI
 * program.
 * Environment is an array of "VARIABLE=VALUE\0" ASCIIZ strings,
 * last element must be NULL.
 * However, on Windows there is a requirement that all these
 * VARIABLE=VALUE\0
 * strings must reside in a contiguous buffer. The end of the buffer is
 * marked by two '\0' characters.
 * We satisfy both worlds: we create an envp array (which is vars), all
 * entries are actually pointers inside buf. */
struct cgi_environment {
	struct mg_connection *conn;
	/* Data block */
	char *buf;      /* Environment buffer */
	size_t buflen;  /* Space available in buf */
	size_t bufused; /* Space taken in buf */
	                /* Index block */
	char **var;     /* char **envp */
	size_t varlen;  /* Number of variables available in var */
	size_t varused; /* Number of variables stored in var */
};


static void addenv(struct cgi_environment *env,
                   PRINTF_FORMAT_STRING(const char *fmt),
                   ...) PRINTF_ARGS(2, 3);

/* Append VARIABLE=VALUE\0 string to the buffer, and add a respective
 * pointer into the vars array. Assumes env != NULL and fmt != NULL. */
static void
addenv(struct cgi_environment *env, const char *fmt, ...)
{
	size_t n, space;
	int truncated = 0;
	char *added;
	va_list ap;

	/* Calculate how much space is left in the buffer */
	space = (env->buflen - env->bufused);

	/* Calculate an estimate for the required space */
	n = strlen(fmt) + 2 + 128;

	do {
		if (space <= n) {
			/* Allocate new buffer */
			n = env->buflen + CGI_ENVIRONMENT_SIZE;
			added = (char *)mg_realloc_ctx(env->buf, n, env->conn->ctx);
			if (!added) {
				/* Out of memory */
				mg_cry(env->conn,
				       "%s: Cannot allocate memory for CGI variable [%s]",
				       __func__,
				       fmt);
				return;
			}
			env->buf = added;
			env->buflen = n;
			space = (env->buflen - env->bufused);
		}

		/* Make a pointer to the free space int the buffer */
		added = env->buf + env->bufused;

		/* Copy VARIABLE=VALUE\0 string into the free space */
		va_start(ap, fmt);
		mg_vsnprintf(env->conn, &truncated, added, (size_t)space, fmt, ap);
		va_end(ap);

		/* Do not add truncated strings to the environment */
		if (truncated) {
			/* Reallocate the buffer */
			space = 0;
			n = 1;
		}
	} while (truncated);

	/* Calculate number of bytes added to the environment */
	n = strlen(added) + 1;
	env->bufused += n;

	/* Now update the variable index */
	space = (env->varlen - env->varused);
	if (space < 2) {
		mg_cry(env->conn,
		       "%s: Cannot register CGI variable [%s]",
		       __func__,
		       fmt);
		return;
	}

	/* Append a pointer to the added string into the envp array */
	env->var[env->varused] = added;
	env->varused++;
}

/* Return 0 on success, non-zero if an error occurs. */

static int
prepare_cgi_environment(struct mg_connection *conn,
                        const char *prog,
                        struct cgi_environment *env)
{
	const char *s;
	struct vec var_vec;
	char *p, src_addr[IP_ADDR_STR_LEN], http_var_name[128];
	int i, truncated, uri_len;

	if ((conn == NULL) || (prog == NULL) || (env == NULL)) {
		return -1;
	}

	env->conn = conn;
	env->buflen = CGI_ENVIRONMENT_SIZE;
	env->bufused = 0;
	env->buf = (char *)mg_malloc_ctx(env->buflen, conn->ctx);
	if (env->buf == NULL) {
		mg_cry(conn,
		       "%s: Not enough memory for environmental buffer",
		       __func__);
		return -1;
	}
	env->varlen = MAX_CGI_ENVIR_VARS;
	env->varused = 0;
	env->var = (char **)mg_malloc_ctx(env->buflen * sizeof(char *), conn->ctx);
	if (env->var == NULL) {
		mg_cry(conn,
		       "%s: Not enough memory for environmental variables",
		       __func__);
		mg_free(env->buf);
		return -1;
	}

	addenv(env, "SERVER_NAME=%s", conn->ctx->config[AUTHENTICATION_DOMAIN]);
	addenv(env, "SERVER_ROOT=%s", conn->ctx->config[DOCUMENT_ROOT]);
	addenv(env, "DOCUMENT_ROOT=%s", conn->ctx->config[DOCUMENT_ROOT]);
	addenv(env, "SERVER_SOFTWARE=%s/%s", "Civetweb", mg_version());

	/* Prepare the environment block */
	addenv(env, "%s", "GATEWAY_INTERFACE=CGI/1.1");
	addenv(env, "%s", "SERVER_PROTOCOL=HTTP/1.1");
	addenv(env, "%s", "REDIRECT_STATUS=200"); /* For PHP */

#if defined(USE_IPV6)
	if (conn->client.lsa.sa.sa_family == AF_INET6) {
		addenv(env, "SERVER_PORT=%d", ntohs(conn->client.lsa.sin6.sin6_port));
	} else
#endif
	{
		addenv(env, "SERVER_PORT=%d", ntohs(conn->client.lsa.sin.sin_port));
	}

	sockaddr_to_string(src_addr, sizeof(src_addr), &conn->client.rsa);
	addenv(env, "REMOTE_ADDR=%s", src_addr);

	addenv(env, "REQUEST_METHOD=%s", conn->request_info.request_method);
	addenv(env, "REMOTE_PORT=%d", conn->request_info.remote_port);

	addenv(env, "REQUEST_URI=%s", conn->request_info.request_uri);
	addenv(env, "LOCAL_URI=%s", conn->request_info.local_uri);

	/* SCRIPT_NAME */
	uri_len = (int)strlen(conn->request_info.local_uri);
	if (conn->path_info == NULL) {
		if (conn->request_info.local_uri[uri_len - 1] != '/') {
			/* URI: /path_to_script/script.cgi */
			addenv(env, "SCRIPT_NAME=%s", conn->request_info.local_uri);
		} else {
			/* URI: /path_to_script/ ... using index.cgi */
			const char *index_file = strrchr(prog, '/');
			if (index_file) {
				addenv(env,
				       "SCRIPT_NAME=%s%s",
				       conn->request_info.local_uri,
				       index_file + 1);
			}
		}
	} else {
		/* URI: /path_to_script/script.cgi/path_info */
		addenv(env,
		       "SCRIPT_NAME=%.*s",
		       uri_len - (int)strlen(conn->path_info),
		       conn->request_info.local_uri);
	}

	addenv(env, "SCRIPT_FILENAME=%s", prog);
	if (conn->path_info == NULL) {
		addenv(env, "PATH_TRANSLATED=%s", conn->ctx->config[DOCUMENT_ROOT]);
	} else {
		addenv(env,
		       "PATH_TRANSLATED=%s%s",
		       conn->ctx->config[DOCUMENT_ROOT],
		       conn->path_info);
	}

	addenv(env, "HTTPS=%s", (conn->ssl == NULL) ? "off" : "on");

	if ((s = mg_get_header(conn, "Content-Type")) != NULL) {
		addenv(env, "CONTENT_TYPE=%s", s);
	}
	if (conn->request_info.query_string != NULL) {
		addenv(env, "QUERY_STRING=%s", conn->request_info.query_string);
	}
	if ((s = mg_get_header(conn, "Content-Length")) != NULL) {
		addenv(env, "CONTENT_LENGTH=%s", s);
	}
	if ((s = getenv("PATH")) != NULL) {
		addenv(env, "PATH=%s", s);
	}
	if (conn->path_info != NULL) {
		addenv(env, "PATH_INFO=%s", conn->path_info);
	}

	if (conn->status_code > 0) {
		/* CGI error handler should show the status code */
		addenv(env, "STATUS=%d", conn->status_code);
	}

#if defined(_WIN32)
	if ((s = getenv("COMSPEC")) != NULL) {
		addenv(env, "COMSPEC=%s", s);
	}
	if ((s = getenv("SYSTEMROOT")) != NULL) {
		addenv(env, "SYSTEMROOT=%s", s);
	}
	if ((s = getenv("SystemDrive")) != NULL) {
		addenv(env, "SystemDrive=%s", s);
	}
	if ((s = getenv("ProgramFiles")) != NULL) {
		addenv(env, "ProgramFiles=%s", s);
	}
	if ((s = getenv("ProgramFiles(x86)")) != NULL) {
		addenv(env, "ProgramFiles(x86)=%s", s);
	}
#else
	if ((s = getenv("LD_LIBRARY_PATH")) != NULL) {
		addenv(env, "LD_LIBRARY_PATH=%s", s);
	}
#endif /* _WIN32 */

	if ((s = getenv("PERLLIB")) != NULL) {
		addenv(env, "PERLLIB=%s", s);
	}

	if (conn->request_info.remote_user != NULL) {
		addenv(env, "REMOTE_USER=%s", conn->request_info.remote_user);
		addenv(env, "%s", "AUTH_TYPE=Digest");
	}

	/* Add all headers as HTTP_* variables */
	for (i = 0; i < conn->request_info.num_headers; i++) {

		(void)mg_snprintf(conn,
		                  &truncated,
		                  http_var_name,
		                  sizeof(http_var_name),
		                  "HTTP_%s",
		                  conn->request_info.http_headers[i].name);

		if (truncated) {
			mg_cry(conn,
			       "%s: HTTP header variable too long [%s]",
			       __func__,
			       conn->request_info.http_headers[i].name);
			continue;
		}

		/* Convert variable name into uppercase, and change - to _ */
		for (p = http_var_name; *p != '\0'; p++) {
			if (*p == '-') {
				*p = '_';
			}
			*p = (char)toupper(*(unsigned char *)p);
		}

		addenv(env,
		       "%s=%s",
		       http_var_name,
		       conn->request_info.http_headers[i].value);
	}

	/* Add user-specified variables */
	s = conn->ctx->config[CGI_ENVIRONMENT];
	while ((s = next_option(s, &var_vec, NULL)) != NULL) {
		addenv(env, "%.*s", (int)var_vec.len, var_vec.ptr);
	}

	env->var[env->varused] = NULL;
	env->buf[env->bufused] = '\0';

	return 0;
}


static void
handle_cgi_request(struct mg_connection *conn, const char *prog)
{
	char *buf;
	size_t buflen;
	int headers_len, data_len, i, truncated;
	int fdin[2] = {-1, -1}, fdout[2] = {-1, -1}, fderr[2] = {-1, -1};
	const char *status, *status_text, *connection_state;
	char *pbuf, dir[PATH_MAX], *p;
	struct mg_request_info ri;
	struct cgi_environment blk;
	FILE *in = NULL, *out = NULL, *err = NULL;
	struct mg_file fout = STRUCT_FILE_INITIALIZER;
	pid_t pid = (pid_t)-1;

	if (conn == NULL) {
		return;
	}

	buf = NULL;
	buflen = 16384;
	i = prepare_cgi_environment(conn, prog, &blk);
	if (i != 0) {
		blk.buf = NULL;
		blk.var = NULL;
		goto done;
	}

	/* CGI must be executed in its own directory. 'dir' must point to the
	 * directory containing executable program, 'p' must point to the
	 * executable program name relative to 'dir'. */
	(void)mg_snprintf(conn, &truncated, dir, sizeof(dir), "%s", prog);

	if (truncated) {
		mg_cry(conn, "Error: CGI program \"%s\": Path too long", prog);
		mg_send_http_error(conn, 500, "Error: %s", "CGI path too long");
		goto done;
	}

	if ((p = strrchr(dir, '/')) != NULL) {
		*p++ = '\0';
	} else {
		dir[0] = '.', dir[1] = '\0';
		p = (char *)prog;
	}

	if ((pipe(fdin) != 0) || (pipe(fdout) != 0) || (pipe(fderr) != 0)) {
		status = strerror(ERRNO);
		mg_cry(conn,
		       "Error: CGI program \"%s\": Can not create CGI pipes: %s",
		       prog,
		       status);
		mg_send_http_error(conn,
		                   500,
		                   "Error: Cannot create CGI pipe: %s",
		                   status);
		goto done;
	}

	pid = spawn_process(conn, p, blk.buf, blk.var, fdin, fdout, fderr, dir);

	if (pid == (pid_t)-1) {
		status = strerror(ERRNO);
		mg_cry(conn,
		       "Error: CGI program \"%s\": Can not spawn CGI process: %s",
		       prog,
		       status);
		mg_send_http_error(conn,
		                   500,
		                   "Error: Cannot spawn CGI process [%s]: %s",
		                   prog,
		                   status);
		goto done;
	}

	/* Make sure child closes all pipe descriptors. It must dup them to 0,1
	 */
	set_close_on_exec((SOCKET)fdin[0], conn);  /* stdin read */
	set_close_on_exec((SOCKET)fdout[1], conn); /* stdout write */
	set_close_on_exec((SOCKET)fderr[1], conn); /* stderr write */
	set_close_on_exec((SOCKET)fdin[1], conn);  /* stdin write */
	set_close_on_exec((SOCKET)fdout[0], conn); /* stdout read */
	set_close_on_exec((SOCKET)fderr[0], conn); /* stderr read */

	/* Parent closes only one side of the pipes.
	 * If we don't mark them as closed, close() attempt before
	 * return from this function throws an exception on Windows.
	 * Windows does not like when closed descriptor is closed again. */
	(void)close(fdin[0]);
	(void)close(fdout[1]);
	(void)close(fderr[1]);
	fdin[0] = fdout[1] = fderr[1] = -1;

	if ((in = fdopen(fdin[1], "wb")) == NULL) {
		status = strerror(ERRNO);
		mg_cry(conn,
		       "Error: CGI program \"%s\": Can not open stdin: %s",
		       prog,
		       status);
		mg_send_http_error(conn,
		                   500,
		                   "Error: CGI can not open fdin\nfopen: %s",
		                   status);
		goto done;
	}

	if ((out = fdopen(fdout[0], "rb")) == NULL) {
		status = strerror(ERRNO);
		mg_cry(conn,
		       "Error: CGI program \"%s\": Can not open stdout: %s",
		       prog,
		       status);
		mg_send_http_error(conn,
		                   500,
		                   "Error: CGI can not open fdout\nfopen: %s",
		                   status);
		goto done;
	}

	if ((err = fdopen(fderr[0], "rb")) == NULL) {
		status = strerror(ERRNO);
		mg_cry(conn,
		       "Error: CGI program \"%s\": Can not open stderr: %s",
		       prog,
		       status);
		mg_send_http_error(conn,
		                   500,
		                   "Error: CGI can not open fdout\nfopen: %s",
		                   status);
		goto done;
	}

	setbuf(in, NULL);
	setbuf(out, NULL);
	setbuf(err, NULL);
	fout.access.fp = out;

	if ((conn->request_info.content_length != 0) || (conn->is_chunked)) {
		/* This is a POST/PUT request, or another request with body data. */
		if (!forward_body_data(conn, in, INVALID_SOCKET, NULL)) {
			/* Error sending the body data */
			mg_cry(conn,
			       "Error: CGI program \"%s\": Forward body data failed",
			       prog);
			goto done;
		}
	}

	/* Close so child gets an EOF. */
	fclose(in);
	in = NULL;
	fdin[1] = -1;

	/* Now read CGI reply into a buffer. We need to set correct
	 * status code, thus we need to see all HTTP headers first.
	 * Do not send anything back to client, until we buffer in all
	 * HTTP headers. */
	data_len = 0;
	buf = (char *)mg_malloc_ctx(buflen, conn->ctx);
	if (buf == NULL) {
		mg_send_http_error(conn,
		                   500,
		                   "Error: Not enough memory for CGI buffer (%u bytes)",
		                   (unsigned int)buflen);
		mg_cry(conn,
		       "Error: CGI program \"%s\": Not enough memory for buffer (%u "
		       "bytes)",
		       prog,
		       (unsigned int)buflen);
		goto done;
	}
	headers_len = read_message(out, conn, buf, (int)buflen, &data_len);
	if (headers_len <= 0) {

		/* Could not parse the CGI response. Check if some error message on
		 * stderr. */
		i = pull_all(err, conn, buf, (int)buflen);
		if (i > 0) {
			mg_cry(conn,
			       "Error: CGI program \"%s\" sent error "
			       "message: [%.*s]",
			       prog,
			       i,
			       buf);
			mg_send_http_error(conn,
			                   500,
			                   "Error: CGI program \"%s\" sent error "
			                   "message: [%.*s]",
			                   prog,
			                   i,
			                   buf);
		} else {
			mg_cry(conn,
			       "Error: CGI program sent malformed or too big "
			       "(>%u bytes) HTTP headers: [%.*s]",
			       (unsigned)buflen,
			       data_len,
			       buf);

			mg_send_http_error(conn,
			                   500,
			                   "Error: CGI program sent malformed or too big "
			                   "(>%u bytes) HTTP headers: [%.*s]",
			                   (unsigned)buflen,
			                   data_len,
			                   buf);
		}

		goto done;
	}
	pbuf = buf;
	buf[headers_len - 1] = '\0';
	ri.num_headers = parse_http_headers(&pbuf, ri.http_headers);

	/* Make up and send the status line */
	status_text = "OK";
	if ((status = get_header(ri.http_headers, ri.num_headers, "Status"))
	    != NULL) {
		conn->status_code = atoi(status);
		status_text = status;
		while (isdigit(*(const unsigned char *)status_text)
		       || *status_text == ' ') {
			status_text++;
		}
	} else if (get_header(ri.http_headers, ri.num_headers, "Location")
	           != NULL) {
		conn->status_code = 302;
	} else {
		conn->status_code = 200;
	}
	connection_state =
	    get_header(ri.http_headers, ri.num_headers, "Connection");
	if (!header_has_option(connection_state, "keep-alive")) {
		conn->must_close = 1;
	}
	(void)mg_printf(conn, "HTTP/1.1 %d %s\r\n", conn->status_code, status_text);

	/* Send headers */
	for (i = 0; i < ri.num_headers; i++) {
		mg_printf(conn,
		          "%s: %s\r\n",
		          ri.http_headers[i].name,
		          ri.http_headers[i].value);
	}
	mg_write(conn, "\r\n", 2);

	/* Send chunk of data that may have been read after the headers */
	mg_write(conn, buf + headers_len, (size_t)(data_len - headers_len));

	/* Read the rest of CGI output and send to the client */
	send_file_data(conn, &fout, 0, INT64_MAX);

done:
	mg_free(blk.var);
	mg_free(blk.buf);

	if (pid != (pid_t)-1) {
		kill(pid, SIGKILL);
#if !defined(_WIN32)
		{
			int st;
			while (waitpid(pid, &st, 0) != -1)
				; /* clean zombies */
		}
#endif
	}
	if (fdin[0] != -1) {
		close(fdin[0]);
	}
	if (fdout[1] != -1) {
		close(fdout[1]);
	}

	if (in != NULL) {
		fclose(in);
	} else if (fdin[1] != -1) {
		close(fdin[1]);
	}

	if (out != NULL) {
		fclose(out);
	} else if (fdout[0] != -1) {
		close(fdout[0]);
	}

	if (err != NULL) {
		fclose(err);
	} else if (fderr[0] != -1) {
		close(fderr[0]);
	}

	if (buf != NULL) {
		mg_free(buf);
	}
}
#endif /* !NO_CGI */


#if !defined(NO_FILES)
static void
mkcol(struct mg_connection *conn, const char *path)
{
	int rc, body_len;
	struct de de;
	char date[64];
	time_t curtime = time(NULL);

	if (conn == NULL) {
		return;
	}

	/* TODO (mid): Check the mg_send_http_error situations in this function
	 */

	memset(&de.file, 0, sizeof(de.file));
	if (!mg_stat(conn, path, &de.file)) {
		mg_cry(conn,
		       "%s: mg_stat(%s) failed: %s",
		       __func__,
		       path,
		       strerror(ERRNO));
	}

	if (de.file.last_modified) {
		/* TODO (mid): This check does not seem to make any sense ! */
		/* TODO (mid): Add a webdav unit test first, before changing
		 * anything here. */
		mg_send_http_error(
		    conn, 405, "Error: mkcol(%s): %s", path, strerror(ERRNO));
		return;
	}

	body_len = conn->data_len - conn->request_len;
	if (body_len > 0) {
		mg_send_http_error(
		    conn, 415, "Error: mkcol(%s): %s", path, strerror(ERRNO));
		return;
	}

	rc = mg_mkdir(conn, path, 0755);

	if (rc == 0) {
		conn->status_code = 201;
		gmt_time_string(date, sizeof(date), &curtime);
		mg_printf(conn,
		          "HTTP/1.1 %d Created\r\n"
		          "Date: %s\r\n",
		          conn->status_code,
		          date);
		send_static_cache_header(conn);
		send_additional_header(conn);
		mg_printf(conn,
		          "Content-Length: 0\r\n"
		          "Connection: %s\r\n\r\n",
		          suggest_connection_header(conn));
	} else if (rc == -1) {
		if (errno == EEXIST) {
			mg_send_http_error(
			    conn, 405, "Error: mkcol(%s): %s", path, strerror(ERRNO));
		} else if (errno == EACCES) {
			mg_send_http_error(
			    conn, 403, "Error: mkcol(%s): %s", path, strerror(ERRNO));
		} else if (errno == ENOENT) {
			mg_send_http_error(
			    conn, 409, "Error: mkcol(%s): %s", path, strerror(ERRNO));
		} else {
			mg_send_http_error(
			    conn, 500, "fopen(%s): %s", path, strerror(ERRNO));
		}
	}
}


static void
put_file(struct mg_connection *conn, const char *path)
{
	struct mg_file file = STRUCT_FILE_INITIALIZER;
	const char *range;
	int64_t r1, r2;
	int rc;
	char date[64];
	time_t curtime = time(NULL);

	if (conn == NULL) {
		return;
	}

	if (mg_stat(conn, path, &file.stat)) {
		/* File already exists */
		conn->status_code = 200;

		if (file.stat.is_directory) {
			/* This is an already existing directory,
			 * so there is nothing to do for the server. */
			rc = 0;

		} else {
			/* File exists and is not a directory. */
			/* Can it be replaced? */

			if (file.access.membuf != NULL) {
				/* This is an "in-memory" file, that can not be replaced */
				mg_send_http_error(conn,
				                   405,
				                   "Error: Put not possible\nReplacing %s "
				                   "is not supported",
				                   path);
				return;
			}

			/* Check if the server may write this file */
			if (access(path, W_OK) == 0) {
				/* Access granted */
				conn->status_code = 200;
				rc = 1;
			} else {
				mg_send_http_error(
				    conn,
				    403,
				    "Error: Put not possible\nReplacing %s is not allowed",
				    path);
				return;
			}
		}
	} else {
		/* File should be created */
		conn->status_code = 201;
		rc = put_dir(conn, path);
	}

	if (rc == 0) {
		/* put_dir returns 0 if path is a directory */
		gmt_time_string(date, sizeof(date), &curtime);
		mg_printf(conn,
		          "HTTP/1.1 %d %s\r\n",
		          conn->status_code,
		          mg_get_response_code_text(NULL, conn->status_code));
		send_no_cache_header(conn);
		send_additional_header(conn);
		mg_printf(conn,
		          "Date: %s\r\n"
		          "Content-Length: 0\r\n"
		          "Connection: %s\r\n\r\n",
		          date,
		          suggest_connection_header(conn));

		/* Request to create a directory has been fulfilled successfully.
		 * No need to put a file. */
		return;
	}

	if (rc == -1) {
		/* put_dir returns -1 if the path is too long */
		mg_send_http_error(conn,
		                   414,
		                   "Error: Path too long\nput_dir(%s): %s",
		                   path,
		                   strerror(ERRNO));
		return;
	}

	if (rc == -2) {
		/* put_dir returns -2 if the directory can not be created */
		mg_send_http_error(conn,
		                   500,
		                   "Error: Can not create directory\nput_dir(%s): %s",
		                   path,
		                   strerror(ERRNO));
		return;
	}

	/* A file should be created or overwritten. */
	/* Currently CivetWeb does not nead read+write access. */
	if (!mg_fopen(conn, path, MG_FOPEN_MODE_WRITE, &file)
	    || file.access.fp == NULL) {
		(void)mg_fclose(&file.access);
		mg_send_http_error(conn,
		                   500,
		                   "Error: Can not create file\nfopen(%s): %s",
		                   path,
		                   strerror(ERRNO));
		return;
	}

	fclose_on_exec(&file.access, conn);
	range = mg_get_header(conn, "Content-Range");
	r1 = r2 = 0;
	if ((range != NULL) && parse_range_header(range, &r1, &r2) > 0) {
		conn->status_code = 206; /* Partial content */
		fseeko(file.access.fp, r1, SEEK_SET);
	}

	if (!forward_body_data(conn, file.access.fp, INVALID_SOCKET, NULL)) {
		/* forward_body_data failed.
		 * The error code has already been sent to the client,
		 * and conn->status_code is already set. */
		(void)mg_fclose(&file.access);
		return;
	}

	if (mg_fclose(&file.access) != 0) {
		/* fclose failed. This might have different reasons, but a likely
		 * one is "no space on disk", http 507. */
		conn->status_code = 507;
	}

	gmt_time_string(date, sizeof(date), &curtime);
	mg_printf(conn,
	          "HTTP/1.1 %d %s\r\n",
	          conn->status_code,
	          mg_get_response_code_text(NULL, conn->status_code));
	send_no_cache_header(conn);
	send_additional_header(conn);
	mg_printf(conn,
	          "Date: %s\r\n"
	          "Content-Length: 0\r\n"
	          "Connection: %s\r\n\r\n",
	          date,
	          suggest_connection_header(conn));
}


static void
delete_file(struct mg_connection *conn, const char *path)
{
	struct de de;
	memset(&de.file, 0, sizeof(de.file));
	if (!mg_stat(conn, path, &de.file)) {
		/* mg_stat returns 0 if the file does not exist */
		mg_send_http_error(conn,
		                   404,
		                   "Error: Cannot delete file\nFile %s not found",
		                   path);
		return;
	}

#if 0 /* Ignore if a file in memory is inside a folder */
        if (de.access.membuf != NULL) {
                /* the file is cached in memory */
                mg_send_http_error(
                    conn,
                    405,
                    "Error: Delete not possible\nDeleting %s is not supported",
                    path);
                return;
        }
#endif

	if (de.file.is_directory) {
		if (remove_directory(conn, path)) {
			/* Delete is successful: Return 204 without content. */
			mg_send_http_error(conn, 204, "%s", "");
		} else {
			/* Delete is not successful: Return 500 (Server error). */
			mg_send_http_error(conn, 500, "Error: Could not delete %s", path);
		}
		return;
	}

	/* This is an existing file (not a directory).
	 * Check if write permission is granted. */
	if (access(path, W_OK) != 0) {
		/* File is read only */
		mg_send_http_error(
		    conn,
		    403,
		    "Error: Delete not possible\nDeleting %s is not allowed",
		    path);
		return;
	}

	/* Try to delete it. */
	if (mg_remove(conn, path) == 0) {
		/* Delete was successful: Return 204 without content. */
		mg_send_http_error(conn, 204, "%s", "");
	} else {
		/* Delete not successful (file locked). */
		mg_send_http_error(conn,
		                   423,
		                   "Error: Cannot delete file\nremove(%s): %s",
		                   path,
		                   strerror(ERRNO));
	}
}
#endif /* !NO_FILES */


static void
send_ssi_file(struct mg_connection *, const char *, struct mg_file *, int);


static void
do_ssi_include(struct mg_connection *conn,
               const char *ssi,
               char *tag,
               int include_level)
{
	char file_name[MG_BUF_LEN], path[512], *p;
	struct mg_file file = STRUCT_FILE_INITIALIZER;
	size_t len;
	int truncated = 0;

	if (conn == NULL) {
		return;
	}

	/* sscanf() is safe here, since send_ssi_file() also uses buffer
	 * of size MG_BUF_LEN to get the tag. So strlen(tag) is
	 * always < MG_BUF_LEN. */
	if (sscanf(tag, " virtual=\"%511[^\"]\"", file_name) == 1) {
		/* File name is relative to the webserver root */
		file_name[511] = 0;
		(void)mg_snprintf(conn,
		                  &truncated,
		                  path,
		                  sizeof(path),
		                  "%s/%s",
		                  conn->ctx->config[DOCUMENT_ROOT],
		                  file_name);

	} else if (sscanf(tag, " abspath=\"%511[^\"]\"", file_name) == 1) {
		/* File name is relative to the webserver working directory
		 * or it is absolute system path */
		file_name[511] = 0;
		(void)
		    mg_snprintf(conn, &truncated, path, sizeof(path), "%s", file_name);

	} else if ((sscanf(tag, " file=\"%511[^\"]\"", file_name) == 1)
	           || (sscanf(tag, " \"%511[^\"]\"", file_name) == 1)) {
		/* File name is relative to the currect document */
		file_name[511] = 0;
		(void)mg_snprintf(conn, &truncated, path, sizeof(path), "%s", ssi);

		if (!truncated) {
			if ((p = strrchr(path, '/')) != NULL) {
				p[1] = '\0';
			}
			len = strlen(path);
			(void)mg_snprintf(conn,
			                  &truncated,
			                  path + len,
			                  sizeof(path) - len,
			                  "%s",
			                  file_name);
		}

	} else {
		mg_cry(conn, "Bad SSI #include: [%s]", tag);
		return;
	}

	if (truncated) {
		mg_cry(conn, "SSI #include path length overflow: [%s]", tag);
		return;
	}

	if (!mg_fopen(conn, path, MG_FOPEN_MODE_READ, &file)) {
		mg_cry(conn,
		       "Cannot open SSI #include: [%s]: fopen(%s): %s",
		       tag,
		       path,
		       strerror(ERRNO));
	} else {
		fclose_on_exec(&file.access, conn);
		if (match_prefix(conn->ctx->config[SSI_EXTENSIONS],
		                 strlen(conn->ctx->config[SSI_EXTENSIONS]),
		                 path) > 0) {
			send_ssi_file(conn, path, &file, include_level + 1);
		} else {
			send_file_data(conn, &file, 0, INT64_MAX);
		}
		(void)mg_fclose(&file.access); /* Ignore errors for readonly files */
	}
}


#if !defined(NO_POPEN)
static void
do_ssi_exec(struct mg_connection *conn, char *tag)
{
	char cmd[1024] = "";
	struct mg_file file = STRUCT_FILE_INITIALIZER;

	if (sscanf(tag, " \"%1023[^\"]\"", cmd) != 1) {
		mg_cry(conn, "Bad SSI #exec: [%s]", tag);
	} else {
		cmd[1023] = 0;
		if ((file.access.fp = popen(cmd, "r")) == NULL) {
			mg_cry(conn, "Cannot SSI #exec: [%s]: %s", cmd, strerror(ERRNO));
		} else {
			send_file_data(conn, &file, 0, INT64_MAX);
			pclose(file.access.fp);
		}
	}
}
#endif /* !NO_POPEN */


static int
mg_fgetc(struct mg_file *filep, int offset)
{
	if (filep == NULL) {
		return EOF;
	}
	if ((filep->access.membuf != NULL) && (offset >= 0)
	    && (((unsigned int)(offset)) < filep->stat.size)) {
		return ((const unsigned char *)filep->access.membuf)[offset];
	} else if (filep->access.fp != NULL) {
		return fgetc(filep->access.fp);
	} else {
		return EOF;
	}
}


static void
send_ssi_file(struct mg_connection *conn,
              const char *path,
              struct mg_file *filep,
              int include_level)
{
	char buf[MG_BUF_LEN];
	int ch, offset, len, in_tag, in_ssi_tag;

	if (include_level > 10) {
		mg_cry(conn, "SSI #include level is too deep (%s)", path);
		return;
	}

	in_tag = in_ssi_tag = len = offset = 0;

	/* Read file, byte by byte, and look for SSI include tags */
	while ((ch = mg_fgetc(filep, offset++)) != EOF) {

		if (in_tag) {
			/* We are in a tag, either SSI tag or html tag */

			if (ch == '>') {
				/* Tag is closing */
				buf[len++] = '>';

				if (in_ssi_tag) {
					/* Handle SSI tag */
					buf[len] = 0;

					if (!memcmp(buf + 5, "include", 7)) {
						do_ssi_include(conn, path, buf + 12, include_level + 1);
#if !defined(NO_POPEN)
					} else if (!memcmp(buf + 5, "exec", 4)) {
						do_ssi_exec(conn, buf + 9);
#endif /* !NO_POPEN */
					} else {
						mg_cry(conn,
						       "%s: unknown SSI "
						       "command: \"%s\"",
						       path,
						       buf);
					}
					len = 0;
					in_ssi_tag = in_tag = 0;

				} else {
					/* Not an SSI tag */
					/* Flush buffer */
					(void)mg_write(conn, buf, (size_t)len);
					len = 0;
					in_tag = 0;
				}

			} else {
				/* Tag is still open */
				buf[len++] = (char)(ch & 0xff);

				if ((len == 5) && !memcmp(buf, "<!--#", 5)) {
					/* All SSI tags start with <!--# */
					in_ssi_tag = 1;
				}

				if ((len + 2) > (int)sizeof(buf)) {
					/* Tag to long for buffer */
					mg_cry(conn, "%s: tag is too large", path);
					return;
				}
			}

		} else {
			/* We are not in a tag yet. */

			if (ch == '<') {
				/* Tag is opening */
				in_tag = 1;
				/* Flush current buffer */
				(void)mg_write(conn, buf, (size_t)len);
				/* Store the < */
				len = 1;
				buf[0] = '<';

			} else {
				/* No Tag */
				/* Add data to buffer */
				buf[len++] = (char)(ch & 0xff);
				/* Flush if buffer is full */
				if (len == (int)sizeof(buf)) {
					mg_write(conn, buf, (size_t)len);
					len = 0;
				}
			}
		}
	}

	/* Send the rest of buffered data */
	if (len > 0) {
		mg_write(conn, buf, (size_t)len);
	}
}


static void
handle_ssi_file_request(struct mg_connection *conn,
                        const char *path,
                        struct mg_file *filep)
{
	char date[64];
	time_t curtime = time(NULL);
	const char *cors1, *cors2, *cors3;

	if ((conn == NULL) || (path == NULL) || (filep == NULL)) {
		return;
	}

	if (mg_get_header(conn, "Origin")) {
		/* Cross-origin resource sharing (CORS). */
		cors1 = "Access-Control-Allow-Origin: ";
		cors2 = conn->ctx->config[ACCESS_CONTROL_ALLOW_ORIGIN];
		cors3 = "\r\n";
	} else {
		cors1 = cors2 = cors3 = "";
	}

	if (!mg_fopen(conn, path, MG_FOPEN_MODE_READ, filep)) {
		/* File exists (precondition for calling this function),
		 * but can not be opened by the server. */
		mg_send_http_error(conn,
		                   500,
		                   "Error: Cannot read file\nfopen(%s): %s",
		                   path,
		                   strerror(ERRNO));
	} else {
		conn->must_close = 1;
		gmt_time_string(date, sizeof(date), &curtime);
		fclose_on_exec(&filep->access, conn);
		mg_printf(conn, "HTTP/1.1 200 OK\r\n");
		send_no_cache_header(conn);
		send_additional_header(conn);
		mg_printf(conn,
		          "%s%s%s"
		          "Date: %s\r\n"
		          "Content-Type: text/html\r\n"
		          "Connection: %s\r\n\r\n",
		          cors1,
		          cors2,
		          cors3,
		          date,
		          suggest_connection_header(conn));
		send_ssi_file(conn, path, filep, 0);
		(void)mg_fclose(&filep->access); /* Ignore errors for readonly files */
	}
}


#if !defined(NO_FILES)
static void
send_options(struct mg_connection *conn)
{
	char date[64];
	time_t curtime = time(NULL);

	if (!conn) {
		return;
	}

	conn->status_code = 200;
	conn->must_close = 1;
	gmt_time_string(date, sizeof(date), &curtime);

	/* We do not set a "Cache-Control" header here, but leave the default.
	 * Since browsers do not send an OPTIONS request, we can not test the
	 * effect anyway. */
	mg_printf(conn,
	          "HTTP/1.1 200 OK\r\n"
	          "Date: %s\r\n"
	          "Connection: %s\r\n"
	          "Allow: GET, POST, HEAD, CONNECT, PUT, DELETE, OPTIONS, "
	          "PROPFIND, MKCOL\r\n"
	          "DAV: 1\r\n",
	          date,
	          suggest_connection_header(conn));
	send_additional_header(conn);
	mg_printf(conn, "\r\n");
}


/* Writes PROPFIND properties for a collection element */
static void
print_props(struct mg_connection *conn,
            const char *uri,
            struct mg_file_stat *filep)
{
	char mtime[64];

	if ((conn == NULL) || (uri == NULL) || (filep == NULL)) {
		return;
	}

	gmt_time_string(mtime, sizeof(mtime), &filep->last_modified);
	mg_printf(conn,
	          "<d:response>"
	          "<d:href>%s</d:href>"
	          "<d:propstat>"
	          "<d:prop>"
	          "<d:resourcetype>%s</d:resourcetype>"
	          "<d:getcontentlength>%" INT64_FMT "</d:getcontentlength>"
	          "<d:getlastmodified>%s</d:getlastmodified>"
	          "</d:prop>"
	          "<d:status>HTTP/1.1 200 OK</d:status>"
	          "</d:propstat>"
	          "</d:response>\n",
	          uri,
	          filep->is_directory ? "<d:collection/>" : "",
	          filep->size,
	          mtime);
}


static int
print_dav_dir_entry(struct de *de, void *data)
{
	char href[PATH_MAX];
	int truncated;

	struct mg_connection *conn = (struct mg_connection *)data;
	if (!de || !conn) {
		return -1;
	}
	mg_snprintf(conn,
	            &truncated,
	            href,
	            sizeof(href),
	            "%s%s",
	            conn->request_info.local_uri,
	            de->file_name);

	if (!truncated) {
		size_t href_encoded_size;
		char *href_encoded;

		href_encoded_size = PATH_MAX * 3; /* worst case */
		href_encoded = (char *)mg_malloc(href_encoded_size);
		if (href_encoded == NULL) {
			return -1;
		}
		mg_url_encode(href, href_encoded, href_encoded_size);
		print_props(conn, href_encoded, &de->file);
		mg_free(href_encoded);
	}

	return 0;
}


static void
handle_propfind(struct mg_connection *conn,
                const char *path,
                struct mg_file_stat *filep)
{
	const char *depth = mg_get_header(conn, "Depth");
	char date[64];
	time_t curtime = time(NULL);

	gmt_time_string(date, sizeof(date), &curtime);

	if (!conn || !path || !filep || !conn->ctx) {
		return;
	}

	conn->must_close = 1;
	conn->status_code = 207;
	mg_printf(conn,
	          "HTTP/1.1 207 Multi-Status\r\n"
	          "Date: %s\r\n",
	          date);
	send_static_cache_header(conn);
	send_additional_header(conn);
	mg_printf(conn,
	          "Connection: %s\r\n"
	          "Content-Type: text/xml; charset=utf-8\r\n\r\n",
	          suggest_connection_header(conn));

	mg_printf(conn,
	          "<?xml version=\"1.0\" encoding=\"utf-8\"?>"
	          "<d:multistatus xmlns:d='DAV:'>\n");

	/* Print properties for the requested resource itself */
	print_props(conn, conn->request_info.local_uri, filep);

	/* If it is a directory, print directory entries too if Depth is not 0
	 */
	if (filep && filep->is_directory
	    && !mg_strcasecmp(conn->ctx->config[ENABLE_DIRECTORY_LISTING], "yes")
	    && ((depth == NULL) || (strcmp(depth, "0") != 0))) {
		scan_directory(conn, path, conn, &print_dav_dir_entry);
	}

	mg_printf(conn, "%s\n", "</d:multistatus>");
}
#endif

void
mg_lock_connection(struct mg_connection *conn)
{
	if (conn) {
		(void)pthread_mutex_lock(&conn->mutex);
	}
}

void
mg_unlock_connection(struct mg_connection *conn)
{
	if (conn) {
		(void)pthread_mutex_unlock(&conn->mutex);
	}
}

void
mg_lock_context(struct mg_context *ctx)
{
	if (ctx) {
		(void)pthread_mutex_lock(&ctx->nonce_mutex);
	}
}

void
mg_unlock_context(struct mg_context *ctx)
{
	if (ctx) {
		(void)pthread_mutex_unlock(&ctx->nonce_mutex);
	}
}

#if defined(USE_TIMERS)
#define TIMER_API static
#include "timer.inl"
#endif /* USE_TIMERS */

#ifdef USE_LUA
#include "mod_lua.inl"
#endif /* USE_LUA */

#ifdef USE_DUKTAPE
#include "mod_duktape.inl"
#endif /* USE_DUKTAPE */

#if defined(USE_WEBSOCKET)

#if !defined(NO_SSL_DL)
#define SHA_API static
#include "sha1.inl"
#endif

static int
send_websocket_handshake(struct mg_connection *conn, const char *websock_key)
{
	static const char *magic = "258EAFA5-E914-47DA-95CA-C5AB0DC85B11";
	char buf[100], sha[20], b64_sha[sizeof(sha) * 2];
	SHA_CTX sha_ctx;
	int truncated;

	/* Calculate Sec-WebSocket-Accept reply from Sec-WebSocket-Key. */
	mg_snprintf(conn, &truncated, buf, sizeof(buf), "%s%s", websock_key, magic);
	if (truncated) {
		conn->must_close = 1;
		return 0;
	}

	SHA1_Init(&sha_ctx);
	SHA1_Update(&sha_ctx, (unsigned char *)buf, (uint32_t)strlen(buf));
	SHA1_Final((unsigned char *)sha, &sha_ctx);
	base64_encode((unsigned char *)sha, sizeof(sha), b64_sha);
	mg_printf(conn,
	          "HTTP/1.1 101 Switching Protocols\r\n"
	          "Upgrade: websocket\r\n"
	          "Connection: Upgrade\r\n"
	          "Sec-WebSocket-Accept: %s\r\n",
	          b64_sha);
	if (conn->request_info.acceptedWebSocketSubprotocol) {
		mg_printf(conn,
		          "Sec-WebSocket-Protocol: %s\r\n\r\n",
		          conn->request_info.acceptedWebSocketSubprotocol);
	} else {
		mg_printf(conn, "%s", "\r\n");
	}

	return 1;
}


static void
read_websocket(struct mg_connection *conn,
               mg_websocket_data_handler ws_data_handler,
               void *callback_data)
{
	/* Pointer to the beginning of the portion of the incoming websocket
	 * message queue.
	 * The original websocket upgrade request is never removed, so the queue
	 * begins after it. */
	unsigned char *buf = (unsigned char *)conn->buf + conn->request_len;
	int n, error, exit_by_callback;

	/* body_len is the length of the entire queue in bytes
	 * len is the length of the current message
	 * data_len is the length of the current message's data payload
	 * header_len is the length of the current message's header */
	size_t i, len, mask_len = 0, header_len, body_len;
	uint64_t data_len = 0;

	/* "The masking key is a 32-bit value chosen at random by the client."
	 * http://tools.ietf.org/html/draft-ietf-hybi-thewebsocketprotocol-17#section-5
	*/
	unsigned char mask[4];

	/* data points to the place where the message is stored when passed to
	 * the
	 * websocket_data callback.  This is either mem on the stack, or a
	 * dynamically allocated buffer if it is too large. */
	unsigned char mem[4096];
	unsigned char mop; /* mask flag and opcode */
	double timeout = -1.0;

	if (conn->ctx->config[WEBSOCKET_TIMEOUT]) {
		timeout = atoi(conn->ctx->config[WEBSOCKET_TIMEOUT]) / 1000.0;
	}
	if ((timeout <= 0.0) && (conn->ctx->config[REQUEST_TIMEOUT])) {
		timeout = atoi(conn->ctx->config[REQUEST_TIMEOUT]) / 1000.0;
	}

	mg_set_thread_name("wsock");

	/* Loop continuously, reading messages from the socket, invoking the
	 * callback, and waiting repeatedly until an error occurs. */
	while (!conn->ctx->stop_flag) {
		header_len = 0;
		assert(conn->data_len >= conn->request_len);
		if ((body_len = (size_t)(conn->data_len - conn->request_len)) >= 2) {
			len = buf[1] & 127;
			mask_len = (buf[1] & 128) ? 4 : 0;
			if ((len < 126) && (body_len >= mask_len)) {
				/* inline 7-bit length field */
				data_len = len;
				header_len = 2 + mask_len;
			} else if ((len == 126) && (body_len >= (4 + mask_len))) {
				/* 16-bit length field */
				header_len = 4 + mask_len;
				data_len = ((((size_t)buf[2]) << 8) + buf[3]);
			} else if (body_len >= (10 + mask_len)) {
				/* 64-bit length field */
				uint32_t l1, l2;
				memcpy(&l1, &buf[2], 4); /* Use memcpy for alignment */
				memcpy(&l2, &buf[6], 4);
				header_len = 10 + mask_len;
				data_len = (((uint64_t)ntohl(l1)) << 32) + ntohl(l2);

				if (data_len > (uint64_t)0x7FFF0000ul) {
					/* no can do */
					mg_cry(conn, "websocket out of memory; closing connection");
					break;
				}
			}
		}

		if ((header_len > 0) && (body_len >= header_len)) {
			/* Allocate space to hold websocket payload */
			unsigned char *data = mem;

			if ((size_t)data_len > (size_t)sizeof(mem)) {
				data =
				    (unsigned char *)mg_malloc_ctx((size_t)data_len, conn->ctx);
				if (data == NULL) {
					/* Allocation failed, exit the loop and then close the
					 * connection */
					mg_cry(conn, "websocket out of memory; closing connection");
					break;
				}
			}

			/* Copy the mask before we shift the queue and destroy it */
			if (mask_len > 0) {
				memcpy(mask, buf + header_len - mask_len, sizeof(mask));
			} else {
				memset(mask, 0, sizeof(mask));
			}

			/* Read frame payload from the first message in the queue into
			 * data and advance the queue by moving the memory in place. */
			assert(body_len >= header_len);
			if (data_len + (uint64_t)header_len > (uint64_t)body_len) {
				mop = buf[0]; /* current mask and opcode */
				/* Overflow case */
				len = body_len - header_len;
				memcpy(data, buf + header_len, len);
				error = 0;
				while ((uint64_t)len < data_len) {
					n = pull_inner(NULL,
					               conn,
					               (char *)(data + len),
					               (int)(data_len - len),
					               timeout);
					if (n <= -2) {
						error = 1;
						break;
					} else if (n > 0) {
						len += (size_t)n;
					} else {
						/* Timeout: should retry */
						/* TODO: retry condition */
					}
				}
				if (error) {
					mg_cry(conn, "Websocket pull failed; closing connection");
					if (data != mem) {
						mg_free(data);
					}
					break;
				}

				conn->data_len = conn->request_len;

			} else {

				mop = buf[0]; /* current mask and opcode, overwritten by
				               * memmove() */

				/* Length of the message being read at the front of the
				 * queue. Cast to 31 bit is OK, since we limited
				 * data_len before. */
				len = (size_t)data_len + header_len;

				/* Copy the data payload into the data pointer for the
				 * callback. Cast to 31 bit is OK, since we
				 * limited data_len */
				memcpy(data, buf + header_len, (size_t)data_len);

				/* Move the queue forward len bytes */
				memmove(buf, buf + len, body_len - len);

				/* Mark the queue as advanced */
				conn->data_len -= (int)len;
			}

			/* Apply mask if necessary */
			if (mask_len > 0) {
				for (i = 0; i < (size_t)data_len; i++) {
					data[i] ^= mask[i & 3];
				}
			}

			/* Exit the loop if callback signals to exit (server side),
			 * or "connection close" opcode received (client side). */
			exit_by_callback = 0;
			if ((ws_data_handler != NULL)
			    && !ws_data_handler(conn,
			                        mop,
			                        (char *)data,
			                        (size_t)data_len,
			                        callback_data)) {
				exit_by_callback = 1;
			}

			if (data != mem) {
				mg_free(data);
			}

			if (exit_by_callback
			    || ((mop & 0xf) == WEBSOCKET_OPCODE_CONNECTION_CLOSE)) {
				/* Opcode == 8, connection close */
				break;
			}

			/* Not breaking the loop, process next websocket frame. */
		} else {
			/* Read from the socket into the next available location in the
			 * message queue. */
			n = pull_inner(NULL,
			               conn,
			               conn->buf + conn->data_len,
			               conn->buf_size - conn->data_len,
			               timeout);
			if (n <= -2) {
				/* Error, no bytes read */
				break;
			}
			if (n > 0) {
				conn->data_len += n;
			} else {
				/* Timeout: should retry */
				/* TODO: get timeout def */
			}
		}
	}

	mg_set_thread_name("worker");
}


static int
mg_websocket_write_exec(struct mg_connection *conn,
                        int opcode,
                        const char *data,
                        size_t dataLen,
                        uint32_t masking_key)
{
	unsigned char header[14];
	size_t headerLen = 1;

	int retval = -1;

#if defined(__GNUC__) || defined(__MINGW32__)
/* Disable spurious conversion warning for GCC */
#pragma GCC diagnostic push
#pragma GCC diagnostic ignored "-Wconversion"
#endif

	header[0] = 0x80u | (unsigned char)((unsigned)opcode & 0xf);

#if defined(__GNUC__) || defined(__MINGW32__)
#pragma GCC diagnostic pop
#endif

	/* Frame format: http://tools.ietf.org/html/rfc6455#section-5.2 */
	if (dataLen < 126) {
		/* inline 7-bit length field */
		header[1] = (unsigned char)dataLen;
		headerLen = 2;
	} else if (dataLen <= 0xFFFF) {
		/* 16-bit length field */
		uint16_t len = htons((uint16_t)dataLen);
		header[1] = 126;
		memcpy(header + 2, &len, 2);
		headerLen = 4;
	} else {
		/* 64-bit length field */
		uint32_t len1 = htonl((uint32_t)((uint64_t)dataLen >> 32));
		uint32_t len2 = htonl((uint32_t)(dataLen & 0xFFFFFFFFu));
		header[1] = 127;
		memcpy(header + 2, &len1, 4);
		memcpy(header + 6, &len2, 4);
		headerLen = 10;
	}

	if (masking_key) {
		/* add mask */
		header[1] |= 0x80;
		memcpy(header + headerLen, &masking_key, 4);
		headerLen += 4;
	}


	/* Note that POSIX/Winsock's send() is threadsafe
	 * http://stackoverflow.com/questions/1981372/are-parallel-calls-to-send-recv-on-the-same-socket-valid
	 * but mongoose's mg_printf/mg_write is not (because of the loop in
	 * push(), although that is only a problem if the packet is large or
	 * outgoing buffer is full). */

	/* TODO: Check if this lock should be moved to user land.
	 * Currently the server sets this lock for websockets, but
	 * not for any other connection. It must be set for every
	 * conn read/written by more than one thread, no matter if
	 * it is a websocket or regular connection. */
	(void)mg_lock_connection(conn);

	retval = mg_write(conn, header, headerLen);
	if (dataLen > 0) {
		retval = mg_write(conn, data, dataLen);
	}

	/* TODO: Remove this unlock as well, when lock is moved. */
	mg_unlock_connection(conn);

	return retval;
}

int
mg_websocket_write(struct mg_connection *conn,
                   int opcode,
                   const char *data,
                   size_t dataLen)
{
	return mg_websocket_write_exec(conn, opcode, data, dataLen, 0);
}


static void
mask_data(const char *in, size_t in_len, uint32_t masking_key, char *out)
{
	size_t i = 0;

	i = 0;
	if ((in_len > 3) && ((ptrdiff_t)in % 4) == 0) {
		/* Convert in 32 bit words, if data is 4 byte aligned */
		while (i < (in_len - 3)) {
			*(uint32_t *)(void *)(out + i) =
			    *(uint32_t *)(void *)(in + i) ^ masking_key;
			i += 4;
		}
	}
	if (i != in_len) {
		/* convert 1-3 remaining bytes if ((dataLen % 4) != 0)*/
		while (i < in_len) {
			*(uint8_t *)(void *)(out + i) =
			    *(uint8_t *)(void *)(in + i)
			    ^ *(((uint8_t *)&masking_key) + (i % 4));
			i++;
		}
	}
}


int
mg_websocket_client_write(struct mg_connection *conn,
                          int opcode,
                          const char *data,
                          size_t dataLen)
{
	int retval = -1;
	char *masked_data =
	    (char *)mg_malloc_ctx(((dataLen + 7) / 4) * 4, conn->ctx);
	uint32_t masking_key = (uint32_t)get_random();

	if (masked_data == NULL) {
		/* Return -1 in an error case */
		mg_cry(conn,
		       "Cannot allocate buffer for masked websocket response: "
		       "Out of memory");
		return -1;
	}

	mask_data(data, dataLen, masking_key, masked_data);

	retval = mg_websocket_write_exec(
	    conn, opcode, masked_data, dataLen, masking_key);
	mg_free(masked_data);

	return retval;
}


static void
handle_websocket_request(struct mg_connection *conn,
                         const char *path,
                         int is_callback_resource,
                         struct mg_websocket_subprotocols *subprotocols,
                         mg_websocket_connect_handler ws_connect_handler,
                         mg_websocket_ready_handler ws_ready_handler,
                         mg_websocket_data_handler ws_data_handler,
                         mg_websocket_close_handler ws_close_handler,
                         void *cbData)
{
	const char *websock_key = mg_get_header(conn, "Sec-WebSocket-Key");
	const char *version = mg_get_header(conn, "Sec-WebSocket-Version");
	int lua_websock = 0;

#if !defined(USE_LUA)
	(void)path;
#endif

	/* Step 1: Check websocket protocol version. */
	/* Step 1.1: Check Sec-WebSocket-Key. */
	if (!websock_key) {
		/* The RFC standard version (https://tools.ietf.org/html/rfc6455)
		 * requires a Sec-WebSocket-Key header.
		 */
		/* It could be the hixie draft version
		 * (http://tools.ietf.org/html/draft-hixie-thewebsocketprotocol-76).
		 */
		const char *key1 = mg_get_header(conn, "Sec-WebSocket-Key1");
		const char *key2 = mg_get_header(conn, "Sec-WebSocket-Key2");
		char key3[8];

		if ((key1 != NULL) && (key2 != NULL)) {
			/* This version uses 8 byte body data in a GET request */
			conn->content_len = 8;
			if (8 == mg_read(conn, key3, 8)) {
				/* This is the hixie version */
				mg_send_http_error(conn,
				                   426,
				                   "%s",
				                   "Protocol upgrade to RFC 6455 required");
				return;
			}
		}
		/* This is an unknown version */
		mg_send_http_error(conn, 400, "%s", "Malformed websocket request");
		return;
	}

	/* Step 1.2: Check websocket protocol version. */
	/* The RFC version (https://tools.ietf.org/html/rfc6455) is 13. */
	if ((version == NULL) || (strcmp(version, "13") != 0)) {
		/* Reject wrong versions */
		mg_send_http_error(conn, 426, "%s", "Protocol upgrade required");
		return;
	}

	/* Step 1.3: Could check for "Host", but we do not really nead this
	 * value for anything, so just ignore it. */

	/* Step 2: If a callback is responsible, call it. */
	if (is_callback_resource) {
		/* Step 2.1 check and select subprotocol */
		const char *protocols[64]; // max 64 headers
		int nbSubprotocolHeader = get_req_headers(&conn->request_info,
		                                          "Sec-WebSocket-Protocol",
		                                          protocols,
		                                          64);
		if ((nbSubprotocolHeader > 0) && subprotocols) {
			int cnt = 0;
			int idx;
			unsigned long len;
			const char *sep, *curSubProtocol,
			    *acceptedWebSocketSubprotocol = NULL;


			/* look for matching subprotocol */
			do {
				const char *protocol = protocols[cnt];

				do {
					sep = strchr(protocol, ',');
					curSubProtocol = protocol;
					len = sep ? (unsigned long)(sep - protocol)
					          : (unsigned long)strlen(protocol);
					while (sep && isspace(*++sep))
						; // ignore leading whitespaces
					protocol = sep;


					for (idx = 0; idx < subprotocols->nb_subprotocols; idx++) {
						if ((strlen(subprotocols->subprotocols[idx]) == len)
						    && (strncmp(curSubProtocol,
						                subprotocols->subprotocols[idx],
						                len) == 0)) {
							acceptedWebSocketSubprotocol =
							    subprotocols->subprotocols[idx];
							break;
						}
					}
				} while (sep && !acceptedWebSocketSubprotocol);
			} while (++cnt < nbSubprotocolHeader
			         && !acceptedWebSocketSubprotocol);

			conn->request_info.acceptedWebSocketSubprotocol =
			    acceptedWebSocketSubprotocol;
		} else if (nbSubprotocolHeader > 0) {
			/* keep legacy behavior */
			const char *protocol = protocols[0];

			/* The protocol is a comma separated list of names. */
			/* The server must only return one value from this list. */
			/* First check if it is a list or just a single value. */
			const char *sep = strrchr(protocol, ',');
			if (sep == NULL) {
				/* Just a single protocol -> accept it. */
				conn->request_info.acceptedWebSocketSubprotocol = protocol;
			} else {
				/* Multiple protocols -> accept the last one. */
				/* This is just a quick fix if the client offers multiple
				 * protocols. The handler should have a list of accepted
				 * protocols on his own
				 * and use it to select one protocol among those the client
				 * has
				 * offered.
				 */
				while (isspace(*++sep)) {
					; /* ignore leading whitespaces */
				}
				conn->request_info.acceptedWebSocketSubprotocol = sep;
			}
		}

		if ((ws_connect_handler != NULL)
		    && (ws_connect_handler(conn, cbData) != 0)) {
			/* C callback has returned non-zero, do not proceed with
			 * handshake.
			 */
			/* Note that C callbacks are no longer called when Lua is
			 * responsible, so C can no longer filter callbacks for Lua. */
			return;
		}
	}
#if defined(USE_LUA)
	/* Step 3: No callback. Check if Lua is responsible. */
	else {
		/* Step 3.1: Check if Lua is responsible. */
		if (conn->ctx->config[LUA_WEBSOCKET_EXTENSIONS]) {
			lua_websock =
			    match_prefix(conn->ctx->config[LUA_WEBSOCKET_EXTENSIONS],
			                 strlen(
			                     conn->ctx->config[LUA_WEBSOCKET_EXTENSIONS]),
			                 path);
		}

		if (lua_websock) {
			/* Step 3.2: Lua is responsible: call it. */
			conn->lua_websocket_state = lua_websocket_new(path, conn);
			if (!conn->lua_websocket_state) {
				/* Lua rejected the new client */
				return;
			}
		}
	}
#endif

	/* Step 4: Check if there is a responsible websocket handler. */
	if (!is_callback_resource && !lua_websock) {
		/* There is no callback, and Lua is not responsible either. */
		/* Reply with a 404 Not Found. We are still at a standard
		 * HTTP request here, before the websocket handshake, so
		 * we can still send standard HTTP error replies. */
		mg_send_http_error(conn, 404, "%s", "Not found");
		return;
	}

	/* Step 5: The websocket connection has been accepted */
	if (!send_websocket_handshake(conn, websock_key)) {
		mg_send_http_error(conn, 500, "%s", "Websocket handshake failed");
		return;
	}

	/* Step 6: Call the ready handler */
	if (is_callback_resource) {
		if (ws_ready_handler != NULL) {
			ws_ready_handler(conn, cbData);
		}
#if defined(USE_LUA)
	} else if (lua_websock) {
		if (!lua_websocket_ready(conn, conn->lua_websocket_state)) {
			/* the ready handler returned false */
			return;
		}
#endif
	}

	/* Step 7: Enter the read loop */
	if (is_callback_resource) {
		read_websocket(conn, ws_data_handler, cbData);
#if defined(USE_LUA)
	} else if (lua_websock) {
		read_websocket(conn, lua_websocket_data, conn->lua_websocket_state);
#endif
	}

	/* Step 8: Call the close handler */
	if (ws_close_handler) {
		ws_close_handler(conn, cbData);
	}
}


static int
is_websocket_protocol(const struct mg_connection *conn)
{
	const char *upgrade, *connection;

	/* A websocket protocoll has the following HTTP headers:
	 *
	 * Connection: Upgrade
	 * Upgrade: Websocket
	 */

	upgrade = mg_get_header(conn, "Upgrade");
	if (upgrade == NULL) {
		return 0; /* fail early, don't waste time checking other header
		           * fields
		             */
	}
	if (!mg_strcasestr(upgrade, "websocket")) {
		return 0;
	}

	connection = mg_get_header(conn, "Connection");
	if (connection == NULL) {
		return 0;
	}
	if (!mg_strcasestr(connection, "upgrade")) {
		return 0;
	}

	/* The headers "Host", "Sec-WebSocket-Key", "Sec-WebSocket-Protocol" and
	 * "Sec-WebSocket-Version" are also required.
	 * Don't check them here, since even an unsupported websocket protocol
	 * request still IS a websocket request (in contrast to a standard HTTP
	 * request). It will fail later in handle_websocket_request.
	 */

	return 1;
}
#endif /* !USE_WEBSOCKET */


static int
isbyte(int n)
{
	return (n >= 0) && (n <= 255);
}


static int
parse_net(const char *spec, uint32_t *net, uint32_t *mask)
{
	int n, a, b, c, d, slash = 32, len = 0;

	if (((sscanf(spec, "%d.%d.%d.%d/%d%n", &a, &b, &c, &d, &slash, &n) == 5)
	     || (sscanf(spec, "%d.%d.%d.%d%n", &a, &b, &c, &d, &n) == 4))
	    && isbyte(a) && isbyte(b) && isbyte(c) && isbyte(d) && (slash >= 0)
	    && (slash < 33)) {
		len = n;
		*net = ((uint32_t)a << 24) | ((uint32_t)b << 16) | ((uint32_t)c << 8)
		       | (uint32_t)d;
		*mask = slash ? (0xffffffffU << (32 - slash)) : 0;
	}

	return len;
}


static int
set_throttle(const char *spec, uint32_t remote_ip, const char *uri)
{
	int throttle = 0;
	struct vec vec, val;
	uint32_t net, mask;
	char mult;
	double v;

	while ((spec = next_option(spec, &vec, &val)) != NULL) {
		mult = ',';
		if ((val.ptr == NULL) || (sscanf(val.ptr, "%lf%c", &v, &mult) < 1)
		    || (v < 0) || ((lowercase(&mult) != 'k')
		                   && (lowercase(&mult) != 'm') && (mult != ','))) {
			continue;
		}
		v *= (lowercase(&mult) == 'k')
		         ? 1024
		         : ((lowercase(&mult) == 'm') ? 1048576 : 1);
		if (vec.len == 1 && vec.ptr[0] == '*') {
			throttle = (int)v;
		} else if (parse_net(vec.ptr, &net, &mask) > 0) {
			if ((remote_ip & mask) == net) {
				throttle = (int)v;
			}
		} else if (match_prefix(vec.ptr, vec.len, uri) > 0) {
			throttle = (int)v;
		}
	}

	return throttle;
}


static uint32_t
get_remote_ip(const struct mg_connection *conn)
{
	if (!conn) {
		return 0;
	}
	return ntohl(*(const uint32_t *)&conn->client.rsa.sin.sin_addr);
}


/* The mg_upload function is superseeded by mg_handle_form_request. */
#include "handle_form.inl"


#if defined(MG_LEGACY_INTERFACE)
/* Implement the deprecated mg_upload function by calling the new
 * mg_handle_form_request function. While mg_upload could only handle
 * HTML forms sent as POST request in multipart/form-data format
 * containing only file input elements, mg_handle_form_request can
 * handle all form input elements and all standard request methods. */
struct mg_upload_user_data {
	struct mg_connection *conn;
	const char *destination_dir;
	int num_uploaded_files;
};


/* Helper function for deprecated mg_upload. */
static int
mg_upload_field_found(const char *key,
                      const char *filename,
                      char *path,
                      size_t pathlen,
                      void *user_data)
{
	int truncated = 0;
	struct mg_upload_user_data *fud = (struct mg_upload_user_data *)user_data;
	(void)key;

	if (!filename) {
		mg_cry(fud->conn, "%s: No filename set", __func__);
		return FORM_FIELD_STORAGE_ABORT;
	}
	mg_snprintf(fud->conn,
	            &truncated,
	            path,
	            pathlen - 1,
	            "%s/%s",
	            fud->destination_dir,
	            filename);
	if (!truncated) {
		mg_cry(fud->conn, "%s: File path too long", __func__);
		return FORM_FIELD_STORAGE_ABORT;
	}
	return FORM_FIELD_STORAGE_STORE;
}


/* Helper function for deprecated mg_upload. */
static int
mg_upload_field_get(const char *key,
                    const char *value,
                    size_t value_size,
                    void *user_data)
{
	/* Function should never be called */
	(void)key;
	(void)value;
	(void)value_size;
	(void)user_data;

	return 0;
}


/* Helper function for deprecated mg_upload. */
static int
mg_upload_field_stored(const char *path, long long file_size, void *user_data)
{
	struct mg_upload_user_data *fud = (struct mg_upload_user_data *)user_data;
	(void)file_size;

	fud->num_uploaded_files++;
	fud->conn->ctx->callbacks.upload(fud->conn, path);

	return 0;
}


/* Deprecated function mg_upload - use mg_handle_form_request instead. */
int
mg_upload(struct mg_connection *conn, const char *destination_dir)
{
	struct mg_upload_user_data fud = {conn, destination_dir, 0};
	struct mg_form_data_handler fdh = {mg_upload_field_found,
	                                   mg_upload_field_get,
	                                   mg_upload_field_stored,
	                                   0};
	int ret;

	fdh.user_data = (void *)&fud;
	ret = mg_handle_form_request(conn, &fdh);

	if (ret < 0) {
		mg_cry(conn, "%s: Error while parsing the request", __func__);
	}

	return fud.num_uploaded_files;
}
#endif


static int
get_first_ssl_listener_index(const struct mg_context *ctx)
{
	unsigned int i;
	int idx = -1;
	if (ctx) {
		for (i = 0; ((idx == -1) && (i < ctx->num_listening_sockets)); i++) {
			idx = ctx->listening_sockets[i].is_ssl ? ((int)(i)) : -1;
		}
	}
	return idx;
}


static void
redirect_to_https_port(struct mg_connection *conn, int ssl_index)
{
	char host[1025];
	const char *host_header;
	size_t hostlen;

	host_header = mg_get_header(conn, "Host");
	hostlen = sizeof(host);
	if (host_header != NULL) {
		char *pos;

		mg_strlcpy(host, host_header, hostlen);
		host[hostlen - 1] = '\0';
		pos = strchr(host, ':');
		if (pos != NULL) {
			*pos = '\0';
		}
	} else {
		/* Cannot get host from the Host: header.
		 * Fallback to our IP address. */
		if (conn) {
			sockaddr_to_string(host, hostlen, &conn->client.lsa);
		}
	}

	/* Send host, port, uri and (if it exists) ?query_string */
	if (conn) {
		mg_printf(conn,
		          "HTTP/1.1 302 Found\r\nLocation: https://%s:%d%s%s%s\r\n\r\n",
		          host,
#if defined(USE_IPV6)
		          (conn->ctx->listening_sockets[ssl_index].lsa.sa.sa_family
		           == AF_INET6)
		              ? (int)ntohs(conn->ctx->listening_sockets[ssl_index]
		                               .lsa.sin6.sin6_port)
		              :
#endif
		              (int)ntohs(conn->ctx->listening_sockets[ssl_index]
		                             .lsa.sin.sin_port),
		          conn->request_info.local_uri,
		          (conn->request_info.query_string == NULL) ? "" : "?",
		          (conn->request_info.query_string == NULL)
		              ? ""
		              : conn->request_info.query_string);
	}
}


static void
mg_set_handler_type(struct mg_context *ctx,
                    const char *uri,
                    int handler_type,
                    int is_delete_request,
                    mg_request_handler handler,
                    struct mg_websocket_subprotocols *subprotocols,
                    mg_websocket_connect_handler connect_handler,
                    mg_websocket_ready_handler ready_handler,
                    mg_websocket_data_handler data_handler,
                    mg_websocket_close_handler close_handler,
                    mg_authorization_handler auth_handler,
                    void *cbdata)
{
	struct mg_handler_info *tmp_rh, **lastref;
	size_t urilen = strlen(uri);

	if (handler_type == WEBSOCKET_HANDLER) {
		/* assert(handler == NULL); */
		/* assert(is_delete_request || connect_handler!=NULL ||
		 *        ready_handler!=NULL || data_handler!=NULL ||
		 *        close_handler!=NULL);
		 */
		/* assert(auth_handler == NULL); */
		if (handler != NULL) {
			return;
		}
		if (!is_delete_request && (connect_handler == NULL)
		    && (ready_handler == NULL) && (data_handler == NULL)
		    && (close_handler == NULL)) {
			return;
		}
		if (auth_handler != NULL) {
			return;
		}
	} else if (handler_type == REQUEST_HANDLER) {
		/* assert(connect_handler==NULL && ready_handler==NULL &&
		 *        data_handler==NULL && close_handler==NULL); */
		/* assert(is_delete_request || (handler!=NULL));
		 */
		/* assert(auth_handler == NULL); */
		if ((connect_handler != NULL) || (ready_handler != NULL)
		    || (data_handler != NULL) || (close_handler != NULL)) {
			return;
		}
		if (!is_delete_request && (handler == NULL)) {
			return;
		}
		if (auth_handler != NULL) {
			return;
		}
	} else { /* AUTH_HANDLER */
		     /* assert(handler == NULL); */
		     /* assert(connect_handler==NULL && ready_handler==NULL &&
		      *        data_handler==NULL && close_handler==NULL); */
		/* assert(auth_handler != NULL); */
		if (handler != NULL) {
			return;
		}
		if ((connect_handler != NULL) || (ready_handler != NULL)
		    || (data_handler != NULL) || (close_handler != NULL)) {
			return;
		}
		if (!is_delete_request && (auth_handler == NULL)) {
			return;
		}
	}

	if (!ctx) {
		return;
	}

	mg_lock_context(ctx);

	/* first try to find an existing handler */
	lastref = &(ctx->handlers);
	for (tmp_rh = ctx->handlers; tmp_rh != NULL; tmp_rh = tmp_rh->next) {
		if (tmp_rh->handler_type == handler_type) {
			if ((urilen == tmp_rh->uri_len) && !strcmp(tmp_rh->uri, uri)) {
				if (!is_delete_request) {
					/* update existing handler */
					if (handler_type == REQUEST_HANDLER) {
						tmp_rh->handler = handler;
					} else if (handler_type == WEBSOCKET_HANDLER) {
						tmp_rh->subprotocols = subprotocols;
						tmp_rh->connect_handler = connect_handler;
						tmp_rh->ready_handler = ready_handler;
						tmp_rh->data_handler = data_handler;
						tmp_rh->close_handler = close_handler;
					} else { /* AUTH_HANDLER */
						tmp_rh->auth_handler = auth_handler;
					}
					tmp_rh->cbdata = cbdata;
				} else {
					/* remove existing handler */
					*lastref = tmp_rh->next;
					mg_free(tmp_rh->uri);
					mg_free(tmp_rh);
				}
				mg_unlock_context(ctx);
				return;
			}
		}
		lastref = &(tmp_rh->next);
	}

	if (is_delete_request) {
		/* no handler to set, this was a remove request to a non-existing
		 * handler */
		mg_unlock_context(ctx);
		return;
	}

	tmp_rh =
	    (struct mg_handler_info *)mg_calloc_ctx(sizeof(struct mg_handler_info),
	                                            1,
	                                            ctx);
	if (tmp_rh == NULL) {
		mg_unlock_context(ctx);
		mg_cry(fc(ctx), "%s", "Cannot create new request handler struct, OOM");
		return;
	}
	tmp_rh->uri = mg_strdup(uri);
	if (!tmp_rh->uri) {
		mg_unlock_context(ctx);
		mg_free(tmp_rh);
		mg_cry(fc(ctx), "%s", "Cannot create new request handler struct, OOM");
		return;
	}
	tmp_rh->uri_len = urilen;
	if (handler_type == REQUEST_HANDLER) {
		tmp_rh->handler = handler;
	} else if (handler_type == WEBSOCKET_HANDLER) {
		tmp_rh->subprotocols = subprotocols;
		tmp_rh->connect_handler = connect_handler;
		tmp_rh->ready_handler = ready_handler;
		tmp_rh->data_handler = data_handler;
		tmp_rh->close_handler = close_handler;
	} else { /* AUTH_HANDLER */
		tmp_rh->auth_handler = auth_handler;
	}
	tmp_rh->cbdata = cbdata;
	tmp_rh->handler_type = handler_type;
	tmp_rh->next = NULL;

	*lastref = tmp_rh;
	mg_unlock_context(ctx);
}


void
mg_set_request_handler(struct mg_context *ctx,
                       const char *uri,
                       mg_request_handler handler,
                       void *cbdata)
{
	mg_set_handler_type(ctx,
	                    uri,
	                    REQUEST_HANDLER,
	                    handler == NULL,
	                    handler,
	                    NULL,
	                    NULL,
	                    NULL,
	                    NULL,
	                    NULL,
	                    NULL,
	                    cbdata);
}


void
mg_set_websocket_handler(struct mg_context *ctx,
                         const char *uri,
                         mg_websocket_connect_handler connect_handler,
                         mg_websocket_ready_handler ready_handler,
                         mg_websocket_data_handler data_handler,
                         mg_websocket_close_handler close_handler,
                         void *cbdata)
{
	mg_set_websocket_handler_with_subprotocols(ctx,
	                                           uri,
	                                           NULL,
	                                           connect_handler,
	                                           ready_handler,
	                                           data_handler,
	                                           close_handler,
	                                           cbdata);
}


void
mg_set_websocket_handler_with_subprotocols(
    struct mg_context *ctx,
    const char *uri,
    struct mg_websocket_subprotocols *subprotocols,
    mg_websocket_connect_handler connect_handler,
    mg_websocket_ready_handler ready_handler,
    mg_websocket_data_handler data_handler,
    mg_websocket_close_handler close_handler,
    void *cbdata)
{
	int is_delete_request = (connect_handler == NULL) && (ready_handler == NULL)
	                        && (data_handler == NULL)
	                        && (close_handler == NULL);
	mg_set_handler_type(ctx,
	                    uri,
	                    WEBSOCKET_HANDLER,
	                    is_delete_request,
	                    NULL,
	                    subprotocols,
	                    connect_handler,
	                    ready_handler,
	                    data_handler,
	                    close_handler,
	                    NULL,
	                    cbdata);
}


void
mg_set_auth_handler(struct mg_context *ctx,
                    const char *uri,
                    mg_request_handler handler,
                    void *cbdata)
{
	mg_set_handler_type(ctx,
	                    uri,
	                    AUTH_HANDLER,
	                    handler == NULL,
	                    NULL,
	                    NULL,
	                    NULL,
	                    NULL,
	                    NULL,
	                    NULL,
	                    handler,
	                    cbdata);
}


static int
get_request_handler(struct mg_connection *conn,
                    int handler_type,
                    mg_request_handler *handler,
                    struct mg_websocket_subprotocols **subprotocols,
                    mg_websocket_connect_handler *connect_handler,
                    mg_websocket_ready_handler *ready_handler,
                    mg_websocket_data_handler *data_handler,
                    mg_websocket_close_handler *close_handler,
                    mg_authorization_handler *auth_handler,
                    void **cbdata)
{
	const struct mg_request_info *request_info = mg_get_request_info(conn);
	if (request_info) {
		const char *uri = request_info->local_uri;
		size_t urilen = strlen(uri);
		struct mg_handler_info *tmp_rh;

		if (!conn || !conn->ctx) {
			return 0;
		}

		mg_lock_context(conn->ctx);

		/* first try for an exact match */
		for (tmp_rh = conn->ctx->handlers; tmp_rh != NULL;
		     tmp_rh = tmp_rh->next) {
			if (tmp_rh->handler_type == handler_type) {
				if ((urilen == tmp_rh->uri_len) && !strcmp(tmp_rh->uri, uri)) {
					if (handler_type == WEBSOCKET_HANDLER) {
						*subprotocols = tmp_rh->subprotocols;
						*connect_handler = tmp_rh->connect_handler;
						*ready_handler = tmp_rh->ready_handler;
						*data_handler = tmp_rh->data_handler;
						*close_handler = tmp_rh->close_handler;
					} else if (handler_type == REQUEST_HANDLER) {
						*handler = tmp_rh->handler;
					} else { /* AUTH_HANDLER */
						*auth_handler = tmp_rh->auth_handler;
					}
					*cbdata = tmp_rh->cbdata;
					mg_unlock_context(conn->ctx);
					return 1;
				}
			}
		}

		/* next try for a partial match, we will accept uri/something */
		for (tmp_rh = conn->ctx->handlers; tmp_rh != NULL;
		     tmp_rh = tmp_rh->next) {
			if (tmp_rh->handler_type == handler_type) {
				if ((tmp_rh->uri_len < urilen) && (uri[tmp_rh->uri_len] == '/')
				    && (memcmp(tmp_rh->uri, uri, tmp_rh->uri_len) == 0)) {
					if (handler_type == WEBSOCKET_HANDLER) {
						*subprotocols = tmp_rh->subprotocols;
						*connect_handler = tmp_rh->connect_handler;
						*ready_handler = tmp_rh->ready_handler;
						*data_handler = tmp_rh->data_handler;
						*close_handler = tmp_rh->close_handler;
					} else if (handler_type == REQUEST_HANDLER) {
						*handler = tmp_rh->handler;
					} else { /* AUTH_HANDLER */
						*auth_handler = tmp_rh->auth_handler;
					}
					*cbdata = tmp_rh->cbdata;
					mg_unlock_context(conn->ctx);
					return 1;
				}
			}
		}

		/* finally try for pattern match */
		for (tmp_rh = conn->ctx->handlers; tmp_rh != NULL;
		     tmp_rh = tmp_rh->next) {
			if (tmp_rh->handler_type == handler_type) {
				if (match_prefix(tmp_rh->uri, tmp_rh->uri_len, uri) > 0) {
					if (handler_type == WEBSOCKET_HANDLER) {
						*subprotocols = tmp_rh->subprotocols;
						*connect_handler = tmp_rh->connect_handler;
						*ready_handler = tmp_rh->ready_handler;
						*data_handler = tmp_rh->data_handler;
						*close_handler = tmp_rh->close_handler;
					} else if (handler_type == REQUEST_HANDLER) {
						*handler = tmp_rh->handler;
					} else { /* AUTH_HANDLER */
						*auth_handler = tmp_rh->auth_handler;
					}
					*cbdata = tmp_rh->cbdata;
					mg_unlock_context(conn->ctx);
					return 1;
				}
			}
		}

		mg_unlock_context(conn->ctx);
	}
	return 0; /* none found */
}


/* Check if the script file is in a path, allowed for script files.
 * This can be used if uploading files is possible not only for the server
 * admin, and the upload mechanism does not check the file extension.
 */
static int
is_in_script_path(const struct mg_connection *conn, const char *path)
{
	/* TODO (Feature): Add config value for allowed script path.
	 * Default: All allowed. */
	(void)conn;
	(void)path;
	return 1;
}


#if defined(USE_WEBSOCKET) && defined(MG_LEGACY_INTERFACE)
static int
deprecated_websocket_connect_wrapper(const struct mg_connection *conn,
                                     void *cbdata)
{
	struct mg_callbacks *pcallbacks = (struct mg_callbacks *)cbdata;
	if (pcallbacks->websocket_connect) {
		return pcallbacks->websocket_connect(conn);
	}
	/* No handler set - assume "OK" */
	return 0;
}


static void
deprecated_websocket_ready_wrapper(struct mg_connection *conn, void *cbdata)
{
	struct mg_callbacks *pcallbacks = (struct mg_callbacks *)cbdata;
	if (pcallbacks->websocket_ready) {
		pcallbacks->websocket_ready(conn);
	}
}


static int
deprecated_websocket_data_wrapper(struct mg_connection *conn,
                                  int bits,
                                  char *data,
                                  size_t len,
                                  void *cbdata)
{
	struct mg_callbacks *pcallbacks = (struct mg_callbacks *)cbdata;
	if (pcallbacks->websocket_data) {
		return pcallbacks->websocket_data(conn, bits, data, len);
	}
	/* No handler set - assume "OK" */
	return 1;
}
#endif


/* This is the heart of the Civetweb's logic.
 * This function is called when the request is read, parsed and validated,
 * and Civetweb must decide what action to take: serve a file, or
 * a directory, or call embedded function, etcetera. */
static void
handle_request(struct mg_connection *conn)
{
	struct mg_request_info *ri = &conn->request_info;
	char path[PATH_MAX];
	int uri_len, ssl_index;
	int is_found = 0, is_script_resource = 0, is_websocket_request = 0,
	    is_put_or_delete_request = 0, is_callback_resource = 0;
	int i;
	struct mg_file file = STRUCT_FILE_INITIALIZER;
	mg_request_handler callback_handler = NULL;
	struct mg_websocket_subprotocols *subprotocols;
	mg_websocket_connect_handler ws_connect_handler = NULL;
	mg_websocket_ready_handler ws_ready_handler = NULL;
	mg_websocket_data_handler ws_data_handler = NULL;
	mg_websocket_close_handler ws_close_handler = NULL;
	void *callback_data = NULL;
	mg_authorization_handler auth_handler = NULL;
	void *auth_callback_data = NULL;
	int handler_type;
	time_t curtime = time(NULL);
	char date[64];

	path[0] = 0;

	/* 1. get the request url */
	/* 1.1. split into url and query string */
	if ((conn->request_info.query_string = strchr(ri->request_uri, '?'))
	    != NULL) {
		*((char *)conn->request_info.query_string++) = '\0';
	}

	/* 1.2. do a https redirect, if required. Do not decode URIs yet. */
	if (!conn->client.is_ssl && conn->client.ssl_redir) {
		ssl_index = get_first_ssl_listener_index(conn->ctx);
		if (ssl_index >= 0) {
			redirect_to_https_port(conn, ssl_index);
		} else {
			/* A http to https forward port has been specified,
			 * but no https port to forward to. */
			mg_send_http_error(conn,
			                   503,
			                   "%s",
			                   "Error: SSL forward not configured properly");
			mg_cry(conn, "Can not redirect to SSL, no SSL port available");
		}
		return;
	}
	uri_len = (int)strlen(ri->local_uri);

	/* 1.3. decode url (if config says so) */
	if (should_decode_url(conn)) {
		mg_url_decode(
		    ri->local_uri, uri_len, (char *)ri->local_uri, uri_len + 1, 0);
	}

	/* 1.4. clean URIs, so a path like allowed_dir/../forbidden_file is
	 * not possible */
	remove_double_dots_and_double_slashes((char *)ri->local_uri);

	/* step 1. completed, the url is known now */
	uri_len = (int)strlen(ri->local_uri);
	DEBUG_TRACE("URL: %s", ri->local_uri);

	/* 2. if this ip has limited speed, set it for this connection */
	conn->throttle = set_throttle(conn->ctx->config[THROTTLE],
	                              get_remote_ip(conn),
	                              ri->local_uri);

	/* 3. call a "handle everything" callback, if registered */
	if (conn->ctx->callbacks.begin_request != NULL) {
		/* Note that since V1.7 the "begin_request" function is called
		 * before an authorization check. If an authorization check is
		 * required, use a request_handler instead. */
		i = conn->ctx->callbacks.begin_request(conn);
		if (i > 0) {
			/* callback already processed the request. Store the
			   return value as a status code for the access log. */
			conn->status_code = i;
			discard_unread_request_data(conn);
			return;
		} else if (i == 0) {
			/* civetweb should process the request */
		} else {
			/* unspecified - may change with the next version */
			return;
		}
	}

	/* request not yet handled by a handler or redirect, so the request
	 * is processed here */

	/* 4. Check for CORS preflight requests and handle them (if configured).
	 * https://developer.mozilla.org/en-US/docs/Web/HTTP/Access_control_CORS
	 */
	if (!strcmp(ri->request_method, "OPTIONS")) {
		/* Send a response to CORS preflights only if
		 * access_control_allow_methods is not NULL and not an empty string.
		 * In this case, scripts can still handle CORS. */
		const char *cors_meth_cfg =
		    conn->ctx->config[ACCESS_CONTROL_ALLOW_METHODS];
		const char *cors_orig_cfg =
		    conn->ctx->config[ACCESS_CONTROL_ALLOW_ORIGIN];
		const char *cors_origin =
		    get_header(ri->http_headers, ri->num_headers, "Origin");
		const char *cors_acrm = get_header(ri->http_headers,
		                                   ri->num_headers,
		                                   "Access-Control-Request-Method");

		/* Todo: check if cors_origin is in cors_orig_cfg.
		 * Or, let the client check this. */

		if ((cors_meth_cfg != NULL) && (*cors_meth_cfg != 0)
		    && (cors_orig_cfg != NULL) && (*cors_orig_cfg != 0)
		    && (cors_origin != NULL) && (cors_acrm != NULL)) {
			/* This is a valid CORS preflight, and the server is configured
			 * to
			 * handle it automatically. */
			const char *cors_acrh =
			    get_header(ri->http_headers,
			               ri->num_headers,
			               "Access-Control-Request-Headers");

			gmt_time_string(date, sizeof(date), &curtime);
			mg_printf(conn,
			          "HTTP/1.1 200 OK\r\n"
			          "Date: %s\r\n"
			          "Access-Control-Allow-Origin: %s\r\n"
			          "Access-Control-Allow-Methods: %s\r\n"
			          "Content-Length: 0\r\n"
			          "Connection: %s\r\n",
			          date,
			          cors_orig_cfg,
			          ((cors_meth_cfg[0] == '*') ? cors_acrm : cors_meth_cfg),
			          suggest_connection_header(conn));

			if (cors_acrh != NULL) {
				/* CORS request is asking for additional headers */
				const char *cors_hdr_cfg =
				    conn->ctx->config[ACCESS_CONTROL_ALLOW_HEADERS];

				if ((cors_hdr_cfg != NULL) && (*cors_hdr_cfg != 0)) {
					/* Allow only if access_control_allow_headers is
					 * not NULL and not an empty string. If this
					 * configuration is set to *, allow everything.
					 * Otherwise this configuration must be a list
					 * of allowed HTTP header names. */
					mg_printf(conn,
					          "Access-Control-Allow-Headers: %s\r\n",
					          ((cors_hdr_cfg[0] == '*') ? cors_acrh
					                                    : cors_hdr_cfg));
				}
			}
			mg_printf(conn, "Access-Control-Max-Age: 60\r\n");

			mg_printf(conn, "\r\n");
			return;
		}
	}

	/* 5. interpret the url to find out how the request must be handled
	 */
	/* 5.1. first test, if the request targets the regular http(s)://
	 * protocol namespace or the websocket ws(s):// protocol namespace.
	 */
	is_websocket_request = is_websocket_protocol(conn);
#if defined(USE_WEBSOCKET)
	handler_type = is_websocket_request ? WEBSOCKET_HANDLER : REQUEST_HANDLER;
#else
	handler_type = REQUEST_HANDLER;
#endif /* defined(USE_WEBSOCKET) */
	/* 5.2. check if the request will be handled by a callback */
	if (get_request_handler(conn,
	                        handler_type,
	                        &callback_handler,
	                        &subprotocols,
	                        &ws_connect_handler,
	                        &ws_ready_handler,
	                        &ws_data_handler,
	                        &ws_close_handler,
	                        NULL,
	                        &callback_data)) {
		/* 5.2.1. A callback will handle this request. All requests
		 * handled
		 * by a callback have to be considered as requests to a script
		 * resource. */
		is_callback_resource = 1;
		is_script_resource = 1;
		is_put_or_delete_request = is_put_or_delete_method(conn);
	} else {
	no_callback_resource:
		/* 5.2.2. No callback is responsible for this request. The URI
		 * addresses a file based resource (static content or Lua/cgi
		 * scripts in the file system). */
		is_callback_resource = 0;
		interpret_uri(conn,
		              path,
		              sizeof(path),
		              &file.stat,
		              &is_found,
		              &is_script_resource,
		              &is_websocket_request,
		              &is_put_or_delete_request);
	}

	/* 6. authorization check */
	/* 6.1. a custom authorization handler is installed */
	if (get_request_handler(conn,
	                        AUTH_HANDLER,
	                        NULL,
	                        NULL,
	                        NULL,
	                        NULL,
	                        NULL,
	                        NULL,
	                        &auth_handler,
	                        &auth_callback_data)) {
		if (!auth_handler(conn, auth_callback_data)) {
			return;
		}
	} else if (is_put_or_delete_request && !is_script_resource
	           && !is_callback_resource) {
/* 6.2. this request is a PUT/DELETE to a real file */
/* 6.2.1. thus, the server must have real files */
#if defined(NO_FILES)
		if (1) {
#else
		if (conn->ctx->config[DOCUMENT_ROOT] == NULL) {
#endif
			/* This server does not have any real files, thus the
			 * PUT/DELETE methods are not valid. */
			mg_send_http_error(conn,
			                   405,
			                   "%s method not allowed",
			                   conn->request_info.request_method);
			return;
		}

#if !defined(NO_FILES)
		/* 6.2.2. Check if put authorization for static files is
		 * available.
		 */
		if (!is_authorized_for_put(conn)) {
			send_authorization_request(conn, NULL);
			return;
		}
#endif

	} else {
		/* 6.3. This is either a OPTIONS, GET, HEAD or POST request,
		 * or it is a PUT or DELETE request to a resource that does not
		 * correspond to a file. Check authorization. */
		if (!check_authorization(conn, path)) {
			send_authorization_request(conn, NULL);
			return;
		}
	}

	/* request is authorized or does not need authorization */

	/* 7. check if there are request handlers for this uri */
	if (is_callback_resource) {
		if (!is_websocket_request) {
			i = callback_handler(conn, callback_data);
			if (i > 0) {
				/* Do nothing, callback has served the request. Store
				 * then return value as status code for the log and discard
				 * all data from the client not used by the callback. */
				conn->status_code = i;
				discard_unread_request_data(conn);
			} else {
				/* The handler did NOT handle the request. */
				/* Some proper reactions would be:
				 * a) close the connections without sending anything
				 * b) send a 404 not found
				 * c) try if there is a file matching the URI
				 * It would be possible to do a, b or c in the callback
				 * implementation, and return 1 - we cannot do anything
				 * here, that is not possible in the callback.
				 *
				 * TODO: What would be the best reaction here?
				 * (Note: The reaction may change, if there is a better
				 *idea.)
				 */

				/* For the moment, use option c: We look for a proper file,
				 * but since a file request is not always a script resource,
				 * the authorization check might be different. */
				interpret_uri(conn,
				              path,
				              sizeof(path),
				              &file.stat,
				              &is_found,
				              &is_script_resource,
				              &is_websocket_request,
				              &is_put_or_delete_request);
				callback_handler = NULL;

				/* Here we are at a dead end:
				 * According to URI matching, a callback should be
				 * responsible for handling the request,
				 * we called it, but the callback declared itself
				 * not responsible.
				 * We use a goto here, to get out of this dead end,
				 * and continue with the default handling.
				 * A goto here is simpler and better to understand
				 * than some curious loop. */
				goto no_callback_resource;
			}
		} else {
#if defined(USE_WEBSOCKET)
			handle_websocket_request(conn,
			                         path,
			                         is_callback_resource,
			                         subprotocols,
			                         ws_connect_handler,
			                         ws_ready_handler,
			                         ws_data_handler,
			                         ws_close_handler,
			                         callback_data);
#endif
		}
		return;
	}

/* 8. handle websocket requests */
#if defined(USE_WEBSOCKET)
	if (is_websocket_request) {
		if (is_script_resource) {

			if (is_in_script_path(conn, path)) {
				/* Websocket Lua script */
				handle_websocket_request(conn,
				                         path,
				                         0 /* Lua Script */,
				                         NULL,
				                         NULL,
				                         NULL,
				                         NULL,
				                         NULL,
				                         &conn->ctx->callbacks);
			} else {
				/* Script was in an illegal path */
				mg_send_http_error(conn, 403, "%s", "Forbidden");
			}
		} else {
#if defined(MG_LEGACY_INTERFACE)
			handle_websocket_request(
			    conn,
			    path,
			    !is_script_resource /* could be deprecated global callback */,
			    NULL,
			    deprecated_websocket_connect_wrapper,
			    deprecated_websocket_ready_wrapper,
			    deprecated_websocket_data_wrapper,
			    NULL,
			    &conn->ctx->callbacks);
#else
			mg_send_http_error(conn, 404, "%s", "Not found");
#endif
		}
		return;
	} else
#endif

#if defined(NO_FILES)
		/* 9a. In case the server uses only callbacks, this uri is
		 * unknown.
		 * Then, all request handling ends here. */
		mg_send_http_error(conn, 404, "%s", "Not Found");

#else
	/* 9b. This request is either for a static file or resource handled
	 * by a script file. Thus, a DOCUMENT_ROOT must exist. */
	if (conn->ctx->config[DOCUMENT_ROOT] == NULL) {
		mg_send_http_error(conn, 404, "%s", "Not Found");
		return;
	}

	/* 10. Request is handled by a script */
	if (is_script_resource) {
		handle_file_based_request(conn, path, &file);
		return;
	}

	/* 11. Handle put/delete/mkcol requests */
	if (is_put_or_delete_request) {
		/* 11.1. PUT method */
		if (!strcmp(ri->request_method, "PUT")) {
			put_file(conn, path);
			return;
		}
		/* 11.2. DELETE method */
		if (!strcmp(ri->request_method, "DELETE")) {
			delete_file(conn, path);
			return;
		}
		/* 11.3. MKCOL method */
		if (!strcmp(ri->request_method, "MKCOL")) {
			mkcol(conn, path);
			return;
		}
		/* 11.4. PATCH method
		 * This method is not supported for static resources,
		 * only for scripts (Lua, CGI) and callbacks. */
		mg_send_http_error(conn,
		                   405,
		                   "%s method not allowed",
		                   conn->request_info.request_method);
		return;
	}

	/* 11. File does not exist, or it was configured that it should be
	 * hidden */
	if (!is_found || (must_hide_file(conn, path))) {
		mg_send_http_error(conn, 404, "%s", "Not found");
		return;
	}

	/* 12. Directory uris should end with a slash */
	if (file.stat.is_directory && (uri_len > 0)
	    && (ri->local_uri[uri_len - 1] != '/')) {
		gmt_time_string(date, sizeof(date), &curtime);
		mg_printf(conn,
		          "HTTP/1.1 301 Moved Permanently\r\n"
		          "Location: %s/\r\n"
		          "Date: %s\r\n"
		          /* "Cache-Control: private\r\n" (= default) */
		          "Content-Length: 0\r\n"
		          "Connection: %s\r\n",
		          ri->request_uri,
		          date,
		          suggest_connection_header(conn));
		send_additional_header(conn);
		mg_printf(conn, "\r\n");
		return;
	}

	/* 13. Handle other methods than GET/HEAD */
	/* 13.1. Handle PROPFIND */
	if (!strcmp(ri->request_method, "PROPFIND")) {
		handle_propfind(conn, path, &file.stat);
		return;
	}
	/* 13.2. Handle OPTIONS for files */
	if (!strcmp(ri->request_method, "OPTIONS")) {
		/* This standard handler is only used for real files.
		 * Scripts should support the OPTIONS method themselves, to allow a
		 * maximum flexibility.
		 * Lua and CGI scripts may fully support CORS this way (including
		 * preflights). */
		send_options(conn);
		return;
	}
	/* 13.3. everything but GET and HEAD (e.g. POST) */
	if ((0 != strcmp(ri->request_method, "GET"))
	    && (0 != strcmp(ri->request_method, "HEAD"))) {
		mg_send_http_error(conn,
		                   405,
		                   "%s method not allowed",
		                   conn->request_info.request_method);
		return;
	}

	/* 14. directories */
	if (file.stat.is_directory) {
		/* Substitute files have already been handled above. */
		/* Here we can either generate and send a directory listing,
		 * or send an "access denied" error. */
		if (!mg_strcasecmp(conn->ctx->config[ENABLE_DIRECTORY_LISTING],
		                   "yes")) {
			handle_directory_request(conn, path);
		} else {
			mg_send_http_error(conn,
			                   403,
			                   "%s",
			                   "Error: Directory listing denied");
		}
		return;
	}

	handle_file_based_request(conn, path, &file);
#endif /* !defined(NO_FILES) */

#if 0
            /* Perform redirect and auth checks before calling begin_request()
             * handler.
             * Otherwise, begin_request() would need to perform auth checks and
             * redirects. */
#endif
}


static void
handle_file_based_request(struct mg_connection *conn,
                          const char *path,
                          struct mg_file *file)
{
	if (!conn || !conn->ctx) {
		return;
	}

	if (0) {
#ifdef USE_LUA
	} else if (match_prefix(conn->ctx->config[LUA_SERVER_PAGE_EXTENSIONS],
	                        strlen(
	                            conn->ctx->config[LUA_SERVER_PAGE_EXTENSIONS]),
	                        path) > 0) {
		if (is_in_script_path(conn, path)) {
			/* Lua server page: an SSI like page containing mostly plain
			 * html
			 * code
			 * plus some tags with server generated contents. */
			handle_lsp_request(conn, path, file, NULL);
		} else {
			/* Script was in an illegal path */
			mg_send_http_error(conn, 403, "%s", "Forbidden");
		}

	} else if (match_prefix(conn->ctx->config[LUA_SCRIPT_EXTENSIONS],
	                        strlen(conn->ctx->config[LUA_SCRIPT_EXTENSIONS]),
	                        path) > 0) {
		if (is_in_script_path(conn, path)) {
			/* Lua in-server module script: a CGI like script used to
			 * generate
			 * the
			 * entire reply. */
			mg_exec_lua_script(conn, path, NULL);
		} else {
			/* Script was in an illegal path */
			mg_send_http_error(conn, 403, "%s", "Forbidden");
		}
#endif
#if defined(USE_DUKTAPE)
	} else if (match_prefix(conn->ctx->config[DUKTAPE_SCRIPT_EXTENSIONS],
	                        strlen(
	                            conn->ctx->config[DUKTAPE_SCRIPT_EXTENSIONS]),
	                        path) > 0) {
		if (is_in_script_path(conn, path)) {
			/* Call duktape to generate the page */
			mg_exec_duktape_script(conn, path);
		} else {
			/* Script was in an illegal path */
			mg_send_http_error(conn, 403, "%s", "Forbidden");
		}
#endif
#if !defined(NO_CGI)
	} else if (match_prefix(conn->ctx->config[CGI_EXTENSIONS],
	                        strlen(conn->ctx->config[CGI_EXTENSIONS]),
	                        path) > 0) {
		if (is_in_script_path(conn, path)) {
			/* CGI scripts may support all HTTP methods */
			handle_cgi_request(conn, path);
		} else {
			/* Script was in an illegal path */
			mg_send_http_error(conn, 403, "%s", "Forbidden");
		}
#endif /* !NO_CGI */
	} else if (match_prefix(conn->ctx->config[SSI_EXTENSIONS],
	                        strlen(conn->ctx->config[SSI_EXTENSIONS]),
	                        path) > 0) {
		if (is_in_script_path(conn, path)) {
			handle_ssi_file_request(conn, path, file);
		} else {
			/* Script was in an illegal path */
			mg_send_http_error(conn, 403, "%s", "Forbidden");
		}
#if !defined(NO_CACHING)
	} else if ((!conn->in_error_handler)
	           && is_not_modified(conn, &file->stat)) {
		/* Send 304 "Not Modified" - this must not send any body data */
		handle_not_modified_static_file_request(conn, file);
#endif /* !NO_CACHING */
	} else {
		handle_static_file_request(conn, path, file, NULL, NULL);
	}
}


static void
close_all_listening_sockets(struct mg_context *ctx)
{
	unsigned int i;
	if (!ctx) {
		return;
	}

	for (i = 0; i < ctx->num_listening_sockets; i++) {
		closesocket(ctx->listening_sockets[i].sock);
		ctx->listening_sockets[i].sock = INVALID_SOCKET;
	}
	mg_free(ctx->listening_sockets);
	ctx->listening_sockets = NULL;
	mg_free(ctx->listening_socket_fds);
	ctx->listening_socket_fds = NULL;
}


/* Valid listening port specification is: [ip_address:]port[s]
 * Examples for IPv4: 80, 443s, 127.0.0.1:3128, 192.0.2.3:8080s
 * Examples for IPv6: [::]:80, [::1]:80,
 *   [2001:0db8:7654:3210:FEDC:BA98:7654:3210]:443s
 *   see https://tools.ietf.org/html/rfc3513#section-2.2
 * In order to bind to both, IPv4 and IPv6, you can either add
 * both ports using 8080,[::]:8080, or the short form +8080.
 * Both forms differ in detail: 8080,[::]:8080 create two sockets,
 * one only accepting IPv4 the other only IPv6. +8080 creates
 * one socket accepting IPv4 and IPv6. Depending on the IPv6
 * environment, they might work differently, or might not work
 * at all - it must be tested what options work best in the
 * relevant network environment.
 */
static int
parse_port_string(const struct vec *vec, struct socket *so, int *ip_version)
{
	unsigned int a, b, c, d, port;
	int ch, len;
	const char *cb;
#if defined(USE_IPV6)
	char buf[100] = {0};
#endif

	/* MacOS needs that. If we do not zero it, subsequent bind() will fail.
	 * Also, all-zeroes in the socket address means binding to all addresses
	 * for both IPv4 and IPv6 (INADDR_ANY and IN6ADDR_ANY_INIT). */
	memset(so, 0, sizeof(*so));
	so->lsa.sin.sin_family = AF_INET;
	*ip_version = 0;

	/* Initialize port and len as invalid. */
	port = 0;
	len = 0;

	/* Test for different ways to format this string */
	if (sscanf(vec->ptr, "%u.%u.%u.%u:%u%n", &a, &b, &c, &d, &port, &len)
	    == 5) {
		/* Bind to a specific IPv4 address, e.g. 192.168.1.5:8080 */
		so->lsa.sin.sin_addr.s_addr =
		    htonl((a << 24) | (b << 16) | (c << 8) | d);
		so->lsa.sin.sin_port = htons((uint16_t)port);
		*ip_version = 4;

#if defined(USE_IPV6)
	} else if (sscanf(vec->ptr, "[%49[^]]]:%u%n", buf, &port, &len) == 2
	           && mg_inet_pton(
	                  AF_INET6, buf, &so->lsa.sin6, sizeof(so->lsa.sin6))) {
		/* IPv6 address, examples: see above */
		/* so->lsa.sin6.sin6_family = AF_INET6; already set by mg_inet_pton
		 */
		so->lsa.sin6.sin6_port = htons((uint16_t)port);
		*ip_version = 6;
#endif

	} else if ((vec->ptr[0] == '+')
	           && (sscanf(vec->ptr + 1, "%u%n", &port, &len) == 1)) {

		/* Port is specified with a +, bind to IPv6 and IPv4, INADDR_ANY */
		/* Add 1 to len for the + character we skipped before */
		len++;

#if defined(USE_IPV6)
		/* Set socket family to IPv6, do not use IPV6_V6ONLY */
		so->lsa.sin6.sin6_family = AF_INET6;
		so->lsa.sin6.sin6_port = htons((uint16_t)port);
		*ip_version = 4 + 6;
#else
		/* Bind to IPv4 only, since IPv6 is not built in. */
		so->lsa.sin.sin_port = htons((uint16_t)port);
		*ip_version = 4;
#endif

	} else if (sscanf(vec->ptr, "%u%n", &port, &len) == 1) {
		/* If only port is specified, bind to IPv4, INADDR_ANY */
		so->lsa.sin.sin_port = htons((uint16_t)port);
		*ip_version = 4;

	} else if ((cb = strchr(vec->ptr, ':')) != NULL) {
		/* Could be a hostname */
		/* Will only work for RFC 952 compliant hostnames,
		 * starting with a letter, containing only letters,
		 * digits and hyphen ('-'). Newer specs may allow
		 * more, but this is not guaranteed here, since it
		 * may interfere with rules for port option lists. */

		*(char *)cb = 0; /* Use a const cast here and modify the string.
		                  * We are going to restore the string later. */

		if (mg_inet_pton(
		        AF_INET, vec->ptr, &so->lsa.sin, sizeof(so->lsa.sin))) {
			if (sscanf(cb + 1, "%u%n", &port, &len) == 1) {
				*ip_version = 4;
				so->lsa.sin.sin_family = AF_INET;
				so->lsa.sin.sin_port = htons((uint16_t)port);
				len += (int)(cb - vec->ptr) + 1;
			} else {
				port = 0;
				len = 0;
			}
#if defined(USE_IPV6)
		} else if (mg_inet_pton(AF_INET6,
		                        vec->ptr,
		                        &so->lsa.sin6,
		                        sizeof(so->lsa.sin6))) {
			if (sscanf(cb + 1, "%u%n", &port, &len) == 1) {
				*ip_version = 6;
				so->lsa.sin6.sin6_family = AF_INET6;
				so->lsa.sin.sin_port = htons((uint16_t)port);
				len += (int)(cb - vec->ptr) + 1;
			} else {
				port = 0;
				len = 0;
			}
#endif
		}

		*(char *)cb = ':'; /* restore the string */

	} else {
		/* Parsing failure. */
	}

	/* sscanf and the option splitting code ensure the following condition
	 */
	if ((len < 0) && ((unsigned)len > (unsigned)vec->len)) {
		*ip_version = 0;
		return 0;
	}
	ch = vec->ptr[len]; /* Next character after the port number */
	so->is_ssl = (ch == 's');
	so->ssl_redir = (ch == 'r');

	/* Make sure the port is valid and vector ends with 's', 'r' or ',' */
	if (is_valid_port(port)
	    && ((ch == '\0') || (ch == 's') || (ch == 'r') || (ch == ','))) {
		return 1;
	}

	/* Reset ip_version to 0 of there is an error */
	*ip_version = 0;
	return 0;
}


static int
set_ports_option(struct mg_context *ctx)
{
	const char *list;
	int on = 1;
#if defined(USE_IPV6)
	int off = 0;
#endif
	struct vec vec;
	struct socket so, *ptr;

	struct pollfd *pfd;
	union usa usa;
	socklen_t len;
	int ip_version;

	int portsTotal = 0;
	int portsOk = 0;

	if (!ctx) {
		return 0;
	}

	memset(&so, 0, sizeof(so));
	memset(&usa, 0, sizeof(usa));
	len = sizeof(usa);
	list = ctx->config[LISTENING_PORTS];

	while ((list = next_option(list, &vec, NULL)) != NULL) {

		portsTotal++;

		if (!parse_port_string(&vec, &so, &ip_version)) {
			mg_cry(fc(ctx),
			       "%.*s: invalid port spec (entry %i). Expecting list of: %s",
			       (int)vec.len,
			       vec.ptr,
			       portsTotal,
			       "[IP_ADDRESS:]PORT[s|r]");
			continue;
		}

#if !defined(NO_SSL)
		if (so.is_ssl && ctx->ssl_ctx == NULL) {

			mg_cry(fc(ctx),
			       "Cannot add SSL socket (entry %i). Is -ssl_certificate "
			       "option set?",
			       portsTotal);
			continue;
		}
#endif

		if ((so.sock = socket(so.lsa.sa.sa_family, SOCK_STREAM, 6))
		    == INVALID_SOCKET) {

			mg_cry(fc(ctx), "cannot create socket (entry %i)", portsTotal);
			continue;
		}

#ifdef _WIN32
		/* Windows SO_REUSEADDR lets many procs binds to a
		 * socket, SO_EXCLUSIVEADDRUSE makes the bind fail
		 * if someone already has the socket -- DTL */
		/* NOTE: If SO_EXCLUSIVEADDRUSE is used,
		 * Windows might need a few seconds before
		 * the same port can be used again in the
		 * same process, so a short Sleep may be
		 * required between mg_stop and mg_start.
		 */
		if (setsockopt(so.sock,
		               SOL_SOCKET,
		               SO_EXCLUSIVEADDRUSE,
		               (SOCK_OPT_TYPE)&on,
		               sizeof(on)) != 0) {

			/* Set reuse option, but don't abort on errors. */
			mg_cry(fc(ctx),
			       "cannot set socket option SO_EXCLUSIVEADDRUSE (entry %i)",
			       portsTotal);
		}
#else
		if (setsockopt(so.sock,
		               SOL_SOCKET,
		               SO_REUSEADDR,
		               (SOCK_OPT_TYPE)&on,
		               sizeof(on)) != 0) {

			/* Set reuse option, but don't abort on errors. */
			mg_cry(fc(ctx),
			       "cannot set socket option SO_REUSEADDR (entry %i)",
			       portsTotal);
		}
#endif

		if (ip_version > 4) {
#if defined(USE_IPV6)
			if (ip_version == 6) {
				if (so.lsa.sa.sa_family == AF_INET6
				    && setsockopt(so.sock,
				                  IPPROTO_IPV6,
				                  IPV6_V6ONLY,
				                  (void *)&off,
				                  sizeof(off)) != 0) {

					/* Set IPv6 only option, but don't abort on errors. */
					mg_cry(fc(ctx),
					       "cannot set socket option IPV6_V6ONLY (entry %i)",
					       portsTotal);
				}
			}
#else
			mg_cry(fc(ctx), "IPv6 not available");
			closesocket(so.sock);
			so.sock = INVALID_SOCKET;
			continue;
#endif
		}

		if (so.lsa.sa.sa_family == AF_INET) {

			len = sizeof(so.lsa.sin);
			if (bind(so.sock, &so.lsa.sa, len) != 0) {
				mg_cry(fc(ctx),
				       "cannot bind to %.*s: %d (%s)",
				       (int)vec.len,
				       vec.ptr,
				       (int)ERRNO,
				       strerror(errno));
				closesocket(so.sock);
				so.sock = INVALID_SOCKET;
				continue;
			}
		}
#if defined(USE_IPV6)
		else if (so.lsa.sa.sa_family == AF_INET6) {

			len = sizeof(so.lsa.sin6);
			if (bind(so.sock, &so.lsa.sa, len) != 0) {
				mg_cry(fc(ctx),
				       "cannot bind to IPv6 %.*s: %d (%s)",
				       (int)vec.len,
				       vec.ptr,
				       (int)ERRNO,
				       strerror(errno));
				closesocket(so.sock);
				so.sock = INVALID_SOCKET;
				continue;
			}
		}
#endif
		else {
			mg_cry(fc(ctx),
			       "cannot bind: address family not supported (entry %i)",
			       portsTotal);
			closesocket(so.sock);
			so.sock = INVALID_SOCKET;
			continue;
		}

		if (listen(so.sock, SOMAXCONN) != 0) {

			mg_cry(fc(ctx),
			       "cannot listen to %.*s: %d (%s)",
			       (int)vec.len,
			       vec.ptr,
			       (int)ERRNO,
			       strerror(errno));
			closesocket(so.sock);
			so.sock = INVALID_SOCKET;
			continue;
		}

		if ((getsockname(so.sock, &(usa.sa), &len) != 0)
		    || (usa.sa.sa_family != so.lsa.sa.sa_family)) {

			int err = (int)ERRNO;
			mg_cry(fc(ctx),
			       "call to getsockname failed %.*s: %d (%s)",
			       (int)vec.len,
			       vec.ptr,
			       err,
			       strerror(errno));
			closesocket(so.sock);
			so.sock = INVALID_SOCKET;
			continue;
		}

/* Update lsa port in case of random free ports */
#if defined(USE_IPV6)
		if (so.lsa.sa.sa_family == AF_INET6) {
			so.lsa.sin6.sin6_port = usa.sin6.sin6_port;
		} else
#endif
		{
			so.lsa.sin.sin_port = usa.sin.sin_port;
		}

		if ((ptr = (struct socket *)
		         mg_realloc_ctx(ctx->listening_sockets,
		                        (ctx->num_listening_sockets + 1)
		                            * sizeof(ctx->listening_sockets[0]),
		                        ctx)) == NULL) {

			mg_cry(fc(ctx), "%s", "Out of memory");
			closesocket(so.sock);
			so.sock = INVALID_SOCKET;
			continue;
		}

		if ((pfd = (struct pollfd *)
		         mg_realloc_ctx(ctx->listening_socket_fds,
		                        (ctx->num_listening_sockets + 1)
		                            * sizeof(ctx->listening_socket_fds[0]),
		                        ctx)) == NULL) {

			mg_cry(fc(ctx), "%s", "Out of memory");
			closesocket(so.sock);
			so.sock = INVALID_SOCKET;
			mg_free(ptr);
			continue;
		}

		set_close_on_exec(so.sock, fc(ctx));
		ctx->listening_sockets = ptr;
		ctx->listening_sockets[ctx->num_listening_sockets] = so;
		ctx->listening_socket_fds = pfd;
		ctx->num_listening_sockets++;
		portsOk++;
	}

	if (portsOk != portsTotal) {
		close_all_listening_sockets(ctx);
		portsOk = 0;
	}

	return portsOk;
}


static const char *
header_val(const struct mg_connection *conn, const char *header)
{
	const char *header_value;

	if ((header_value = mg_get_header(conn, header)) == NULL) {
		return "-";
	} else {
		return header_value;
	}
}


static void
log_access(const struct mg_connection *conn)
{
	const struct mg_request_info *ri;
	struct mg_file fi;
	char date[64], src_addr[IP_ADDR_STR_LEN];
	struct tm *tm;

	const char *referer;
	const char *user_agent;

	char buf[4096];

	if (!conn || !conn->ctx) {
		return;
	}

	if (conn->ctx->config[ACCESS_LOG_FILE] != NULL) {
		if (mg_fopen(conn,
		             conn->ctx->config[ACCESS_LOG_FILE],
		             MG_FOPEN_MODE_APPEND,
		             &fi) == 0) {
			fi.access.fp = NULL;
		}
	} else {
		fi.access.fp = NULL;
	}

	/* Log is written to a file and/or a callback. If both are not set,
	 * executing the rest of the function is pointless. */
	if ((fi.access.fp == NULL) && (conn->ctx->callbacks.log_access == NULL)) {
		return;
	}

	tm = localtime(&conn->conn_birth_time);
	if (tm != NULL) {
		strftime(date, sizeof(date), "%d/%b/%Y:%H:%M:%S %z", tm);
	} else {
		mg_strlcpy(date, "01/Jan/1970:00:00:00 +0000", sizeof(date));
		date[sizeof(date) - 1] = '\0';
	}

	ri = &conn->request_info;

	sockaddr_to_string(src_addr, sizeof(src_addr), &conn->client.rsa);
	referer = header_val(conn, "Referer");
	user_agent = header_val(conn, "User-Agent");

	mg_snprintf(conn,
	            NULL, /* Ignore truncation in access log */
	            buf,
	            sizeof(buf),
	            "%s - %s [%s] \"%s %s%s%s HTTP/%s\" %d %" INT64_FMT " %s %s",
	            src_addr,
	            (ri->remote_user == NULL) ? "-" : ri->remote_user,
	            date,
	            ri->request_method ? ri->request_method : "-",
	            ri->request_uri ? ri->request_uri : "-",
	            ri->query_string ? "?" : "",
	            ri->query_string ? ri->query_string : "",
	            ri->http_version,
	            conn->status_code,
	            conn->num_bytes_sent,
	            referer,
	            user_agent);

	if (conn->ctx->callbacks.log_access) {
		conn->ctx->callbacks.log_access(conn, buf);
	}

	if (fi.access.fp) {
		int ok = 1;
		flockfile(fi.access.fp);
		if (fprintf(fi.access.fp, "%s\n", buf) < 1) {
			ok = 0;
		}
		if (fflush(fi.access.fp) != 0) {
			ok = 0;
		}
		funlockfile(fi.access.fp);
		if (mg_fclose(&fi.access) != 0) {
			ok = 0;
		}
		if (!ok) {
			mg_cry(conn,
			       "Error writing log file %s",
			       conn->ctx->config[ACCESS_LOG_FILE]);
		}
	}
}


/* Verify given socket address against the ACL.
 * Return -1 if ACL is malformed, 0 if address is disallowed, 1 if allowed.
 */
static int
check_acl(struct mg_context *ctx, uint32_t remote_ip)
{
	int allowed, flag;
	uint32_t net, mask;
	struct vec vec;

	if (ctx) {
		const char *list = ctx->config[ACCESS_CONTROL_LIST];

		/* If any ACL is set, deny by default */
		allowed = (list == NULL) ? '+' : '-';

		while ((list = next_option(list, &vec, NULL)) != NULL) {
			flag = vec.ptr[0];
			if ((flag != '+' && flag != '-')
			    || (parse_net(&vec.ptr[1], &net, &mask) == 0)) {
				mg_cry(fc(ctx),
				       "%s: subnet must be [+|-]x.x.x.x[/x]",
				       __func__);
				return -1;
			}

			if (net == (remote_ip & mask)) {
				allowed = flag;
			}
		}

		return allowed == '+';
	}
	return -1;
}


#if !defined(_WIN32)
static int
set_uid_option(struct mg_context *ctx)
{
	struct passwd *pw;
	if (ctx) {
		const char *uid = ctx->config[RUN_AS_USER];
		int success = 0;

		if (uid == NULL) {
			success = 1;
		} else {
			if ((pw = getpwnam(uid)) == NULL) {
				mg_cry(fc(ctx), "%s: unknown user [%s]", __func__, uid);
			} else if (setgid(pw->pw_gid) == -1) {
				mg_cry(fc(ctx),
				       "%s: setgid(%s): %s",
				       __func__,
				       uid,
				       strerror(errno));
			} else if (setgroups(0, NULL)) {
				mg_cry(fc(ctx),
				       "%s: setgroups(): %s",
				       __func__,
				       strerror(errno));
			} else if (setuid(pw->pw_uid) == -1) {
				mg_cry(fc(ctx),
				       "%s: setuid(%s): %s",
				       __func__,
				       uid,
				       strerror(errno));
			} else {
				success = 1;
			}
		}

		return success;
	}
	return 0;
}
#endif /* !_WIN32 */


static void
tls_dtor(void *key)
{
	struct mg_workerTLS *tls = (struct mg_workerTLS *)key;
	/* key == pthread_getspecific(sTlsKey); */

	if (tls) {
		if (tls->is_master == 2) {
			tls->is_master = -3; /* Mark memory as dead */
			mg_free(tls);
		}
	}
	pthread_setspecific(sTlsKey, NULL);
}


#if !defined(NO_SSL)

static int
ssl_use_pem_file(struct mg_context *ctx, const char *pem, const char *chain);
static const char *ssl_error(void);


static int
refresh_trust(struct mg_connection *conn)
{
	static int reload_lock = 0;
	static long int data_check = 0;
	volatile int *p_reload_lock = (volatile int *)&reload_lock;

	struct stat cert_buf;
	long int t;
	const char *pem;
	const char *chain;
	int should_verify_peer;

	if ((pem = conn->ctx->config[SSL_CERTIFICATE]) == NULL) {
		/* If peem is NULL and conn->ctx->callbacks.init_ssl is not,
		 * refresh_trust still can not work. */
		return 0;
	}
	chain = conn->ctx->config[SSL_CERTIFICATE_CHAIN];
	if (chain == NULL) {
		/* pem is not NULL here */
		chain = pem;
	}
	if (*chain == 0) {
		chain = NULL;
	}

	t = data_check;
	if (stat(pem, &cert_buf) != -1) {
		t = (long int)cert_buf.st_mtime;
	}

	if (data_check != t) {
		data_check = t;

		should_verify_peer = 0;
		if (conn->ctx->config[SSL_DO_VERIFY_PEER] != NULL) {
			if (mg_strcasecmp(conn->ctx->config[SSL_DO_VERIFY_PEER], "yes")
			    == 0) {
				should_verify_peer = 1;
			} else if (mg_strcasecmp(conn->ctx->config[SSL_DO_VERIFY_PEER],
			                         "optional") == 0) {
				should_verify_peer = 1;
			}
		}

		if (should_verify_peer) {
			char *ca_path = conn->ctx->config[SSL_CA_PATH];
			char *ca_file = conn->ctx->config[SSL_CA_FILE];
			if (SSL_CTX_load_verify_locations(conn->ctx->ssl_ctx,
			                                  ca_file,
			                                  ca_path) != 1) {
				mg_cry(fc(conn->ctx),
				       "SSL_CTX_load_verify_locations error: %s "
				       "ssl_verify_peer requires setting "
				       "either ssl_ca_path or ssl_ca_file. Is any of them "
				       "present in "
				       "the .conf file?",
				       ssl_error());
				return 0;
			}
		}

		if (1 == mg_atomic_inc(p_reload_lock)) {
			if (ssl_use_pem_file(conn->ctx, pem, chain) == 0) {
				return 0;
			}
			*p_reload_lock = 0;
		}
	}
	/* lock while cert is reloading */
	while (*p_reload_lock) {
		sleep(1);
	}

	return 1;
}

#ifdef OPENSSL_API_1_1
#else
static pthread_mutex_t *ssl_mutexes;
#endif /* OPENSSL_API_1_1 */

static int
sslize(struct mg_connection *conn,
       SSL_CTX *s,
       int (*func)(SSL *),
       volatile int *stop_server)
{
	int ret, err;
	int short_trust;
	unsigned i;

	if (!conn) {
		return 0;
	}

	short_trust =
	    (conn->ctx->config[SSL_SHORT_TRUST] != NULL)
	    && (mg_strcasecmp(conn->ctx->config[SSL_SHORT_TRUST], "yes") == 0);

	if (short_trust) {
		int trust_ret = refresh_trust(conn);
		if (!trust_ret) {
			return trust_ret;
		}
	}

	conn->ssl = SSL_new(s);
	if (conn->ssl == NULL) {
		return 0;
	}
	SSL_set_app_data(conn->ssl, (char *)conn);

	ret = SSL_set_fd(conn->ssl, conn->client.sock);
	if (ret != 1) {
		err = SSL_get_error(conn->ssl, ret);
		(void)err; /* TODO: set some error message */
		SSL_free(conn->ssl);
		conn->ssl = NULL;
/* Avoid CRYPTO_cleanup_all_ex_data(); See discussion:
 * https://wiki.openssl.org/index.php/Talk:Library_Initialization */
#ifndef OPENSSL_API_1_1
		ERR_remove_state(0);
#endif
		return 0;
	}

	/* SSL functions may fail and require to be called again:
	 * see https://www.openssl.org/docs/manmaster/ssl/SSL_get_error.html
	 * Here "func" could be SSL_connect or SSL_accept. */
	for (i = 16; i <= 1024; i *= 2) {
		ret = func(conn->ssl);
		if (ret != 1) {
			err = SSL_get_error(conn->ssl, ret);
			if ((err == SSL_ERROR_WANT_CONNECT)
			    || (err == SSL_ERROR_WANT_ACCEPT)
			    || (err == SSL_ERROR_WANT_READ)
			    || (err == SSL_ERROR_WANT_WRITE)) {
				/* Need to retry the function call "later".
				 * See https://linux.die.net/man/3/ssl_get_error
				 * This is typical for non-blocking sockets. */
				if (*stop_server) {
					/* Don't wait if the server is going to be stopped. */
					break;
				}
				mg_sleep(i);

			} else if (err == SSL_ERROR_SYSCALL) {
				/* This is an IO error. Look at errno. */
				err = errno;
				/* TODO: set some error message */
				(void)err;
				break;
			} else {
				/* This is an SSL specific error */
				/* TODO: set some error message */
				break;
			}

		} else {
			/* success */
			break;
		}
	}

	if (ret != 1) {
		SSL_free(conn->ssl);
		conn->ssl = NULL;
/* Avoid CRYPTO_cleanup_all_ex_data(); See discussion:
 * https://wiki.openssl.org/index.php/Talk:Library_Initialization */
#ifndef OPENSSL_API_1_1
		ERR_remove_state(0);
#endif
		return 0;
	}

	return 1;
}


/* Return OpenSSL error message (from CRYPTO lib) */
static const char *
ssl_error(void)
{
	unsigned long err;
	err = ERR_get_error();
	return ((err == 0) ? "" : ERR_error_string(err, NULL));
}


static int
hexdump2string(void *mem, int memlen, char *buf, int buflen)
{
	int i;
	const char hexdigit[] = "0123456789abcdef";

	if ((memlen <= 0) || (buflen <= 0)) {
		return 0;
	}
	if (buflen < (3 * memlen)) {
		return 0;
	}

	for (i = 0; i < memlen; i++) {
		if (i > 0) {
			buf[3 * i - 1] = ' ';
		}
		buf[3 * i] = hexdigit[(((uint8_t *)mem)[i] >> 4) & 0xF];
		buf[3 * i + 1] = hexdigit[((uint8_t *)mem)[i] & 0xF];
	}
	buf[3 * memlen - 1] = 0;

	return 1;
}


static void
ssl_get_client_cert_info(struct mg_connection *conn)
{
	X509 *cert = SSL_get_peer_certificate(conn->ssl);
	if (cert) {
		char str_subject[1024];
		char str_issuer[1024];
		char str_finger[1024];
		unsigned char buf[256];
		char *str_serial = NULL;
		unsigned int ulen;
		int ilen;
		unsigned char *tmp_buf;
		unsigned char *tmp_p;

		/* Handle to algorithm used for fingerprint */
		const EVP_MD *digest = EVP_get_digestbyname("sha1");

		/* Get Subject and issuer */
		X509_NAME *subj = X509_get_subject_name(cert);
		X509_NAME *iss = X509_get_issuer_name(cert);

		/* Get serial number */
		ASN1_INTEGER *serial = X509_get_serialNumber(cert);

		/* Translate serial number to a hex string */
		BIGNUM *serial_bn = ASN1_INTEGER_to_BN(serial, NULL);
		str_serial = BN_bn2hex(serial_bn);
		BN_free(serial_bn);

		/* Translate subject and issuer to a string */
		(void)X509_NAME_oneline(subj, str_subject, (int)sizeof(str_subject));
		(void)X509_NAME_oneline(iss, str_issuer, (int)sizeof(str_issuer));

		/* Calculate SHA1 fingerprint and store as a hex string */
		ulen = 0;

		/* ASN1_digest is deprecated. Do the calculation manually,
		 * using EVP_Digest. */
		ilen = i2d_X509(cert, NULL);
		tmp_buf =
		    (ilen > 0)
		        ? (unsigned char *)mg_malloc_ctx((unsigned)ilen + 1, conn->ctx)
		        : NULL;
		if (tmp_buf) {
			tmp_p = tmp_buf;
			(void)i2d_X509(cert, &tmp_p);
			if (!EVP_Digest(
			        tmp_buf, (unsigned)ilen, buf, &ulen, digest, NULL)) {
				ulen = 0;
			}
			mg_free(tmp_buf);
		}

		if (!hexdump2string(
		        buf, (int)ulen, str_finger, (int)sizeof(str_finger))) {
			*str_finger = 0;
		}

		conn->request_info.client_cert =
		    (struct client_cert *)mg_malloc_ctx(sizeof(struct client_cert),
		                                        conn->ctx);
		if (conn->request_info.client_cert) {
			conn->request_info.client_cert->subject = mg_strdup(str_subject);
			conn->request_info.client_cert->issuer = mg_strdup(str_issuer);
			conn->request_info.client_cert->serial = mg_strdup(str_serial);
			conn->request_info.client_cert->finger = mg_strdup(str_finger);
		} else {
			mg_cry(conn,
			       "Out of memory: Cannot allocate memory for client "
			       "certificate");
		}

		/* Strings returned from bn_bn2hex must be freed using OPENSSL_free,
		 * see https://linux.die.net/man/3/bn_bn2hex */
		OPENSSL_free(str_serial);

		/* Free certificate memory */
		X509_free(cert);
	}
}


#ifdef OPENSSL_API_1_1
#else
static void
ssl_locking_callback(int mode, int mutex_num, const char *file, int line)
{
	(void)line;
	(void)file;

	if (mode & 1) {
		/* 1 is CRYPTO_LOCK */
		(void)pthread_mutex_lock(&ssl_mutexes[mutex_num]);
	} else {
		(void)pthread_mutex_unlock(&ssl_mutexes[mutex_num]);
	}
}
#endif /* OPENSSL_API_1_1 */


#if !defined(NO_SSL_DL)
static void *
load_dll(char *ebuf, size_t ebuf_len, const char *dll_name, struct ssl_func *sw)
{
	union {
		void *p;
		void (*fp)(void);
	} u;
	void *dll_handle;
	struct ssl_func *fp;
	int ok;
	int truncated = 0;

	if ((dll_handle = dlopen(dll_name, RTLD_LAZY)) == NULL) {
		mg_snprintf(NULL,
		            NULL, /* No truncation check for ebuf */
		            ebuf,
		            ebuf_len,
		            "%s: cannot load %s",
		            __func__,
		            dll_name);
		return NULL;
	}

	ok = 1;
	for (fp = sw; fp->name != NULL; fp++) {
#ifdef _WIN32
		/* GetProcAddress() returns pointer to function */
		u.fp = (void (*)(void))dlsym(dll_handle, fp->name);
#else
		/* dlsym() on UNIX returns void *. ISO C forbids casts of data
		 * pointers to function pointers. We need to use a union to make a
		 * cast. */
		u.p = dlsym(dll_handle, fp->name);
#endif /* _WIN32 */
		if (u.fp == NULL) {
			if (ok) {
				mg_snprintf(NULL,
				            &truncated,
				            ebuf,
				            ebuf_len,
				            "%s: %s: cannot find %s",
				            __func__,
				            dll_name,
				            fp->name);
				ok = 0;
			} else {
				size_t cur_len = strlen(ebuf);
				if (!truncated) {
					mg_snprintf(NULL,
					            &truncated,
					            ebuf + cur_len,
					            ebuf_len - cur_len - 3,
					            ", %s",
					            fp->name);
					if (truncated) {
						/* If truncated, add "..." */
						strcat(ebuf, "...");
					}
				}
			}
			/* Debug:
			 * printf("Missing function: %s\n", fp->name); */
		} else {
			fp->ptr = u.fp;
		}
	}

	if (!ok) {
		(void)dlclose(dll_handle);
		return NULL;
	}

	return dll_handle;
}


static void *ssllib_dll_handle;    /* Store the ssl library handle. */
static void *cryptolib_dll_handle; /* Store the crypto library handle. */

#endif /* NO_SSL_DL */


#if defined(SSL_ALREADY_INITIALIZED)
static int cryptolib_users = 1; /* Reference counter for crypto library. */
#else
static int cryptolib_users = 0; /* Reference counter for crypto library. */
#endif


static int
initialize_ssl(char *ebuf, size_t ebuf_len)
{
#ifdef OPENSSL_API_1_1
	if (ebuf_len > 0) {
		ebuf[0] = 0;
	}

#if !defined(NO_SSL_DL)
	if (!cryptolib_dll_handle) {
		cryptolib_dll_handle = load_dll(ebuf, ebuf_len, CRYPTO_LIB, crypto_sw);
		if (!cryptolib_dll_handle) {
			return 0;
		}
	}
#endif /* NO_SSL_DL */

	if (mg_atomic_inc(&cryptolib_users) > 1) {
		return 1;
	}

#else /* not OPENSSL_API_1_1 */
	int i;
	size_t size;

	if (ebuf_len > 0) {
		ebuf[0] = 0;
	}

#if !defined(NO_SSL_DL)
	if (!cryptolib_dll_handle) {
		cryptolib_dll_handle = load_dll(ebuf, ebuf_len, CRYPTO_LIB, crypto_sw);
		if (!cryptolib_dll_handle) {
			return 0;
		}
	}
#endif /* NO_SSL_DL */

	if (mg_atomic_inc(&cryptolib_users) > 1) {
		return 1;
	}

	/* Initialize locking callbacks, needed for thread safety.
	 * http://www.openssl.org/support/faq.html#PROG1
	 */
	i = CRYPTO_num_locks();
	if (i < 0) {
		i = 0;
	}
	size = sizeof(pthread_mutex_t) * ((size_t)(i));

	if (size == 0) {
		ssl_mutexes = NULL;
	} else if ((ssl_mutexes = (pthread_mutex_t *)mg_malloc(size)) == NULL) {
		mg_snprintf(NULL,
		            NULL, /* No truncation check for ebuf */
		            ebuf,
		            ebuf_len,
		            "%s: cannot allocate mutexes: %s",
		            __func__,
		            ssl_error());

		return 0;
	}

	for (i = 0; i < CRYPTO_num_locks(); i++) {
		pthread_mutex_init(&ssl_mutexes[i], &pthread_mutex_attr);
	}

	CRYPTO_set_locking_callback(&ssl_locking_callback);
	CRYPTO_set_id_callback(&mg_current_thread_id);
#endif /* OPENSSL_API_1_1 */

	return 1;
}


static int
ssl_use_pem_file(struct mg_context *ctx, const char *pem, const char *chain)
{
	if (SSL_CTX_use_certificate_file(ctx->ssl_ctx, pem, 1) == 0) {
		mg_cry(fc(ctx),
		       "%s: cannot open certificate file %s: %s",
		       __func__,
		       pem,
		       ssl_error());
		return 0;
	}

	/* could use SSL_CTX_set_default_passwd_cb_userdata */
	if (SSL_CTX_use_PrivateKey_file(ctx->ssl_ctx, pem, 1) == 0) {
		mg_cry(fc(ctx),
		       "%s: cannot open private key file %s: %s",
		       __func__,
		       pem,
		       ssl_error());
		return 0;
	}

	if (SSL_CTX_check_private_key(ctx->ssl_ctx) == 0) {
		mg_cry(fc(ctx),
		       "%s: certificate and private key do not match: %s",
		       __func__,
		       pem);
		return 0;
	}

	/* In contrast to OpenSSL, wolfSSL does not support certificate
	 * chain files that contain private keys and certificates in
	 * SSL_CTX_use_certificate_chain_file.
	 * The CivetWeb-Server used pem-Files that contained both information.
	 * In order to make wolfSSL work, it is split in two files.
	 * One file that contains key and certificate used by the server and
	 * an optional chain file for the ssl stack.
	 */
	if (chain) {
		if (SSL_CTX_use_certificate_chain_file(ctx->ssl_ctx, chain) == 0) {
			mg_cry(fc(ctx),
			       "%s: cannot use certificate chain file %s: %s",
			       __func__,
			       pem,
			       ssl_error());
			return 0;
		}
	}
	return 1;
}


#ifdef OPENSSL_API_1_1
static unsigned long
ssl_get_protocol(int version_id)
{
	long unsigned ret = SSL_OP_ALL;
	if (version_id > 0)
		ret |= SSL_OP_NO_SSLv2;
	if (version_id > 1)
		ret |= SSL_OP_NO_SSLv3;
	if (version_id > 2)
		ret |= SSL_OP_NO_TLSv1;
	if (version_id > 3)
		ret |= SSL_OP_NO_TLSv1_1;
	return ret;
}
#else
static long
ssl_get_protocol(int version_id)
{
	long ret = SSL_OP_ALL;
	if (version_id > 0)
		ret |= SSL_OP_NO_SSLv2;
	if (version_id > 1)
		ret |= SSL_OP_NO_SSLv3;
	if (version_id > 2)
		ret |= SSL_OP_NO_TLSv1;
	if (version_id > 3)
		ret |= SSL_OP_NO_TLSv1_1;
	return ret;
}
#endif /* OPENSSL_API_1_1 */


/* SSL callback documentation:
 * https://www.openssl.org/docs/man1.1.0/ssl/SSL_set_info_callback.html
 * https://linux.die.net/man/3/ssl_set_info_callback */
static void
ssl_info_callback(SSL *ssl, int what, int ret)
{
	(void)ret;

	if (what & SSL_CB_HANDSHAKE_START) {
		SSL_get_app_data(ssl);
	}
	if (what & SSL_CB_HANDSHAKE_DONE) {
		/* TODO: check for openSSL 1.1 */
		//#define SSL3_FLAGS_NO_RENEGOTIATE_CIPHERS 0x0001
		// ssl->s3->flags |= SSL3_FLAGS_NO_RENEGOTIATE_CIPHERS;
	}
}


/* Dynamically load SSL library. Set up ctx->ssl_ctx pointer. */
static int
set_ssl_option(struct mg_context *ctx)
{
	const char *pem;
	const char *chain;
	int callback_ret;
	int should_verify_peer;
	int peer_certificate_optional;
	const char *ca_path;
	const char *ca_file;
	int use_default_verify_paths;
	int verify_depth;
	time_t now_rt = time(NULL);
	struct timespec now_mt;
	md5_byte_t ssl_context_id[16];
	md5_state_t md5state;
	int protocol_ver;
	char ebuf[128];

	/* If PEM file is not specified and the init_ssl callback
	 * is not specified, skip SSL initialization. */
	if (!ctx) {
		return 0;
	}
	if ((pem = ctx->config[SSL_CERTIFICATE]) == NULL
	    && ctx->callbacks.init_ssl == NULL) {
		return 1;
	}
	chain = ctx->config[SSL_CERTIFICATE_CHAIN];
	if (chain == NULL) {
		chain = pem;
	}
	if ((chain != NULL) && (*chain == 0)) {
		chain = NULL;
	}

	if (!initialize_ssl(ebuf, sizeof(ebuf))) {
		mg_cry(fc(ctx), "%s", ebuf);
		return 0;
	}

#if !defined(NO_SSL_DL)
	if (!ssllib_dll_handle) {
		ssllib_dll_handle = load_dll(ebuf, sizeof(ebuf), SSL_LIB, ssl_sw);
		if (!ssllib_dll_handle) {
			mg_cry(fc(ctx), "%s", ebuf);
			return 0;
		}
	}
#endif /* NO_SSL_DL */

#ifdef OPENSSL_API_1_1
	/* Initialize SSL library */
	OPENSSL_init_ssl(0, NULL);
	OPENSSL_init_ssl(OPENSSL_INIT_LOAD_SSL_STRINGS
	                     | OPENSSL_INIT_LOAD_CRYPTO_STRINGS,
	                 NULL);

	if ((ctx->ssl_ctx = SSL_CTX_new(TLS_server_method())) == NULL) {
		mg_cry(fc(ctx), "SSL_CTX_new (server) error: %s", ssl_error());
		return 0;
	}
#else
	/* Initialize SSL library */
	SSL_library_init();
	SSL_load_error_strings();

	if ((ctx->ssl_ctx = SSL_CTX_new(SSLv23_server_method())) == NULL) {
		mg_cry(fc(ctx), "SSL_CTX_new (server) error: %s", ssl_error());
		return 0;
	}
#endif /* OPENSSL_API_1_1 */

	SSL_CTX_clear_options(ctx->ssl_ctx,
	                      SSL_OP_NO_SSLv2 | SSL_OP_NO_SSLv3 | SSL_OP_NO_TLSv1
	                          | SSL_OP_NO_TLSv1_1);
	protocol_ver = atoi(ctx->config[SSL_PROTOCOL_VERSION]);
	SSL_CTX_set_options(ctx->ssl_ctx, ssl_get_protocol(protocol_ver));
	SSL_CTX_set_options(ctx->ssl_ctx, SSL_OP_SINGLE_DH_USE);
	SSL_CTX_set_options(ctx->ssl_ctx, SSL_OP_CIPHER_SERVER_PREFERENCE);
	SSL_CTX_set_options(ctx->ssl_ctx,
	                    SSL_OP_NO_SESSION_RESUMPTION_ON_RENEGOTIATION);
	SSL_CTX_set_options(ctx->ssl_ctx, SSL_OP_NO_COMPRESSION);
#if !defined(NO_SSL_DL)
	SSL_CTX_set_ecdh_auto(ctx->ssl_ctx, 1);
#endif /* NO_SSL_DL */

#ifdef __clang__
#pragma clang diagnostic push
#pragma clang diagnostic ignored "-Wincompatible-pointer-types"
#endif
	/* Depending on the OpenSSL version, the callback may be
	 * 'void (*)(SSL *, int, int)' or 'void (*)(const SSL *, int, int)'
	 * yielding in an "incompatible-pointer-type" warning for the other
	 * version. It seems to be "unclear" what is correct:
	 * https://bugs.launchpad.net/ubuntu/+source/openssl/+bug/1147526
	 * https://www.openssl.org/docs/man1.0.2/ssl/ssl.html
	 * https://www.openssl.org/docs/man1.1.0/ssl/ssl.html
	 * https://github.com/openssl/openssl/blob/1d97c8435171a7af575f73c526d79e1ef0ee5960/ssl/ssl.h#L1173
	 * Disable this warning here.
	 * Alternative would be a version dependent ssl_info_callback and
	 * a const-cast to call 'char *SSL_get_app_data(SSL *ssl)' there.
	 */
	SSL_CTX_set_info_callback(ctx->ssl_ctx, ssl_info_callback);

#ifdef __clang__
#pragma clang diagnostic pop
#endif

	/* If a callback has been specified, call it. */
	callback_ret =
	    (ctx->callbacks.init_ssl == NULL)
	        ? 0
	        : (ctx->callbacks.init_ssl(ctx->ssl_ctx, ctx->user_data));

	/* If callback returns 0, civetweb sets up the SSL certificate.
	 * If it returns 1, civetweb assumes the calback already did this.
	 * If it returns -1, initializing ssl fails. */
	if (callback_ret < 0) {
		mg_cry(fc(ctx), "SSL callback returned error: %i", callback_ret);
		return 0;
	}
	if (callback_ret > 0) {
		if (pem != NULL) {
			(void)SSL_CTX_use_certificate_chain_file(ctx->ssl_ctx, pem);
		}
		return 1;
	}

	/* Use some UID as session context ID. */
	md5_init(&md5state);
	md5_append(&md5state, (const md5_byte_t *)&now_rt, sizeof(now_rt));
	clock_gettime(CLOCK_MONOTONIC, &now_mt);
	md5_append(&md5state, (const md5_byte_t *)&now_mt, sizeof(now_mt));
	md5_append(&md5state,
	           (const md5_byte_t *)ctx->config[LISTENING_PORTS],
	           strlen(ctx->config[LISTENING_PORTS]));
	md5_append(&md5state, (const md5_byte_t *)ctx, sizeof(*ctx));
	md5_finish(&md5state, ssl_context_id);

	SSL_CTX_set_session_id_context(ctx->ssl_ctx,
	                               (const unsigned char *)&ssl_context_id,
	                               sizeof(ssl_context_id));

	if (pem != NULL) {
		if (!ssl_use_pem_file(ctx, pem, chain)) {
			return 0;
		}
	}

	/* Should we support client certificates? */
	/* Default is "no". */
	should_verify_peer = 0;
	peer_certificate_optional = 0;
	if (ctx->config[SSL_DO_VERIFY_PEER] != NULL) {
		if (mg_strcasecmp(ctx->config[SSL_DO_VERIFY_PEER], "yes") == 0) {
			/* Yes, they are mandatory */
			should_verify_peer = 1;
			peer_certificate_optional = 0;
		} else if (mg_strcasecmp(ctx->config[SSL_DO_VERIFY_PEER], "optional")
		           == 0) {
			/* Yes, they are optional */
			should_verify_peer = 1;
			peer_certificate_optional = 1;
		}
	}

	use_default_verify_paths =
	    (ctx->config[SSL_DEFAULT_VERIFY_PATHS] != NULL)
	    && (mg_strcasecmp(ctx->config[SSL_DEFAULT_VERIFY_PATHS], "yes") == 0);

	if (should_verify_peer) {
		ca_path = ctx->config[SSL_CA_PATH];
		ca_file = ctx->config[SSL_CA_FILE];
		if (SSL_CTX_load_verify_locations(ctx->ssl_ctx, ca_file, ca_path)
		    != 1) {
			mg_cry(fc(ctx),
			       "SSL_CTX_load_verify_locations error: %s "
			       "ssl_verify_peer requires setting "
			       "either ssl_ca_path or ssl_ca_file. Is any of them "
			       "present in "
			       "the .conf file?",
			       ssl_error());
			return 0;
		}

		if (peer_certificate_optional) {
			SSL_CTX_set_verify(ctx->ssl_ctx, SSL_VERIFY_PEER, NULL);
		} else {
			SSL_CTX_set_verify(ctx->ssl_ctx,
			                   SSL_VERIFY_PEER
			                       | SSL_VERIFY_FAIL_IF_NO_PEER_CERT,
			                   NULL);
		}

		if (use_default_verify_paths
		    && (SSL_CTX_set_default_verify_paths(ctx->ssl_ctx) != 1)) {
			mg_cry(fc(ctx),
			       "SSL_CTX_set_default_verify_paths error: %s",
			       ssl_error());
			return 0;
		}

		if (ctx->config[SSL_VERIFY_DEPTH]) {
			verify_depth = atoi(ctx->config[SSL_VERIFY_DEPTH]);
			SSL_CTX_set_verify_depth(ctx->ssl_ctx, verify_depth);
		}
	}

	if (ctx->config[SSL_CIPHER_LIST] != NULL) {
		if (SSL_CTX_set_cipher_list(ctx->ssl_ctx, ctx->config[SSL_CIPHER_LIST])
		    != 1) {
			mg_cry(fc(ctx), "SSL_CTX_set_cipher_list error: %s", ssl_error());
		}
	}

	return 1;
}


static void
uninitialize_ssl(void)
{
#ifdef OPENSSL_API_1_1

	if (mg_atomic_dec(&cryptolib_users) == 0) {

		/* Shutdown according to
		 * https://wiki.openssl.org/index.php/Library_Initialization#Cleanup
		 * http://stackoverflow.com/questions/29845527/how-to-properly-uninitialize-openssl
		 */
		CONF_modules_unload(1);
#else
	int i;

	if (mg_atomic_dec(&cryptolib_users) == 0) {

		/* Shutdown according to
		 * https://wiki.openssl.org/index.php/Library_Initialization#Cleanup
		 * http://stackoverflow.com/questions/29845527/how-to-properly-uninitialize-openssl
		 */
		CRYPTO_set_locking_callback(NULL);
		CRYPTO_set_id_callback(NULL);
		ENGINE_cleanup();
		CONF_modules_unload(1);
		ERR_free_strings();
		EVP_cleanup();
		CRYPTO_cleanup_all_ex_data();
		ERR_remove_state(0);

		for (i = 0; i < CRYPTO_num_locks(); i++) {
			pthread_mutex_destroy(&ssl_mutexes[i]);
		}
		mg_free(ssl_mutexes);
		ssl_mutexes = NULL;
#endif /* OPENSSL_API_1_1 */
	}
}
#endif /* !NO_SSL */


static int
set_gpass_option(struct mg_context *ctx)
{
	if (ctx) {
		struct mg_file file = STRUCT_FILE_INITIALIZER;
		const char *path = ctx->config[GLOBAL_PASSWORDS_FILE];
		if ((path != NULL) && !mg_stat(fc(ctx), path, &file.stat)) {
			mg_cry(fc(ctx), "Cannot open %s: %s", path, strerror(ERRNO));
			return 0;
		}
		return 1;
	}
	return 0;
}


static int
set_acl_option(struct mg_context *ctx)
{
	return check_acl(ctx, (uint32_t)0x7f000001UL) != -1;
}


static void
reset_per_request_attributes(struct mg_connection *conn)
{
	if (!conn) {
		return;
	}
	conn->connection_type = 0; /* Not yet a valid request/response */

	conn->num_bytes_sent = conn->consumed_content = 0;

	conn->path_info = NULL;
	conn->status_code = -1;
	conn->content_len = -1;
	conn->is_chunked = 0;
	conn->must_close = 0;
	conn->request_len = 0;
	conn->throttle = 0;
	conn->data_len = 0;
	conn->chunk_remainder = 0;
	conn->accept_gzip = 0;

	conn->response_info.content_length = conn->request_info.content_length = -1;
	conn->response_info.http_version = conn->request_info.http_version = NULL;
	conn->response_info.num_headers = conn->request_info.num_headers = 0;
	conn->response_info.status_text = NULL;
	conn->response_info.status_code = 0;

	conn->request_info.remote_user = NULL;
	conn->request_info.request_method = NULL;
	conn->request_info.request_uri = NULL;
	conn->request_info.local_uri = NULL;

#if defined(MG_LEGACY_INTERFACE)
	/* Legacy before split into local_uri and request_uri */
	conn->request_info.uri = NULL;
#endif
}


#if 0
/* Note: set_sock_timeout is not required for non-blocking sockets.
 * Leave this function here (commented out) for reference until
 * CivetWeb 1.9 is tested, and the tests confirme this function is
 * no longer required.
*/
static int
set_sock_timeout(SOCKET sock, int milliseconds)
{
        int r0 = 0, r1, r2;

#ifdef _WIN32
        /* Windows specific */

        DWORD tv = (DWORD)milliseconds;

#else
        /* Linux, ... (not Windows) */

        struct timeval tv;

/* TCP_USER_TIMEOUT/RFC5482 (http://tools.ietf.org/html/rfc5482):
 * max. time waiting for the acknowledged of TCP data before the connection
 * will be forcefully closed and ETIMEDOUT is returned to the application.
 * If this option is not set, the default timeout of 20-30 minutes is used.
*/
/* #define TCP_USER_TIMEOUT (18) */

#if defined(TCP_USER_TIMEOUT)
        unsigned int uto = (unsigned int)milliseconds;
        r0 = setsockopt(sock, 6, TCP_USER_TIMEOUT, (const void *)&uto, sizeof(uto));
#endif

        memset(&tv, 0, sizeof(tv));
        tv.tv_sec = milliseconds / 1000;
        tv.tv_usec = (milliseconds * 1000) % 1000000;

#endif /* _WIN32 */

        r1 = setsockopt(
            sock, SOL_SOCKET, SO_RCVTIMEO, (SOCK_OPT_TYPE)&tv, sizeof(tv));
        r2 = setsockopt(
            sock, SOL_SOCKET, SO_SNDTIMEO, (SOCK_OPT_TYPE)&tv, sizeof(tv));

        return r0 || r1 || r2;
}
#endif


static int
set_tcp_nodelay(SOCKET sock, int nodelay_on)
{
	if (setsockopt(sock,
	               IPPROTO_TCP,
	               TCP_NODELAY,
	               (SOCK_OPT_TYPE)&nodelay_on,
	               sizeof(nodelay_on)) != 0) {
		/* Error */
		return 1;
	}
	/* OK */
	return 0;
}


static void
close_socket_gracefully(struct mg_connection *conn)
{
#if defined(_WIN32)
	char buf[MG_BUF_LEN];
	int n;
#endif
	struct linger linger;
	int error_code = 0;
	int linger_timeout = -2;
	socklen_t opt_len = sizeof(error_code);

	if (!conn) {
		return;
	}

	/* http://msdn.microsoft.com/en-us/library/ms739165(v=vs.85).aspx:
	 * "Note that enabling a nonzero timeout on a nonblocking socket
	 * is not recommended.", so set it to blocking now */
	set_blocking_mode(conn->client.sock, 1);

	/* Send FIN to the client */
	shutdown(conn->client.sock, SHUTDOWN_WR);


#if defined(_WIN32)
	/* Read and discard pending incoming data. If we do not do that and
	 * close
	 * the socket, the data in the send buffer may be discarded. This
	 * behaviour is seen on Windows, when client keeps sending data
	 * when server decides to close the connection; then when client
	 * does recv() it gets no data back. */
	do {
		n = pull_inner(NULL, conn, buf, sizeof(buf), /* Timeout in s: */ 1.0);
	} while (n > 0);
#endif

	if (conn->ctx->config[LINGER_TIMEOUT]) {
		linger_timeout = atoi(conn->ctx->config[LINGER_TIMEOUT]);
	}

	/* Set linger option according to configuration */
	if (linger_timeout >= 0) {
		/* Set linger option to avoid socket hanging out after close. This
		 * prevent ephemeral port exhaust problem under high QPS. */
		linger.l_onoff = 1;

#if defined(_MSC_VER)
#pragma warning(push)
#pragma warning(disable : 4244)
#endif
#if defined(__GNUC__) || defined(__MINGW32__)
#pragma GCC diagnostic push
#pragma GCC diagnostic ignored "-Wconversion"
#endif
		/* Data type of linger structure elements may differ,
		 * so we don't know what cast we need here.
		 * Disable type conversion warnings. */

		linger.l_linger = (linger_timeout + 999) / 1000;

#if defined(__GNUC__) || defined(__MINGW32__)
#pragma GCC diagnostic pop
#endif
#if defined(_MSC_VER)
#pragma warning(pop)
#endif

	} else {
		linger.l_onoff = 0;
		linger.l_linger = 0;
	}

	if (linger_timeout < -1) {
		/* Default: don't configure any linger */
	} else if (getsockopt(conn->client.sock,
	                      SOL_SOCKET,
	                      SO_ERROR,
	                      (char *)&error_code,
	                      &opt_len) != 0) {
		/* Cannot determine if socket is already closed. This should
		 * not occur and never did in a test. Log an error message
		 * and continue. */
		mg_cry(conn,
		       "%s: getsockopt(SOL_SOCKET SO_ERROR) failed: %s",
		       __func__,
		       strerror(ERRNO));
	} else if (error_code == ECONNRESET) {
		/* Socket already closed by client/peer, close socket without linger
		 */
	} else {

		/* Set linger timeout */
		if (setsockopt(conn->client.sock,
		               SOL_SOCKET,
		               SO_LINGER,
		               (char *)&linger,
		               sizeof(linger)) != 0) {
			mg_cry(conn,
			       "%s: setsockopt(SOL_SOCKET SO_LINGER(%i,%i)) failed: %s",
			       __func__,
			       linger.l_onoff,
			       linger.l_linger,
			       strerror(ERRNO));
		}
	}

	/* Now we know that our FIN is ACK-ed, safe to close */
	closesocket(conn->client.sock);
	conn->client.sock = INVALID_SOCKET;
}


static void
close_connection(struct mg_connection *conn)
{
#if defined(USE_SERVER_STATS)
	conn->conn_state = 6; /* to close */
#endif

#if defined(USE_LUA) && defined(USE_WEBSOCKET)
	if (conn->lua_websocket_state) {
		lua_websocket_close(conn, conn->lua_websocket_state);
		conn->lua_websocket_state = NULL;
	}
#endif

	mg_lock_connection(conn);
	conn->must_close = 1;

	/* call the connection_close callback if assigned */
	if ((conn->ctx->callbacks.connection_close != NULL)
	    && (conn->ctx->context_type == 1)) {
		conn->ctx->callbacks.connection_close(conn);
	}

	/* Reset user data, after close callback is called.
	 * Do not reuse it. If the user needs a destructor,
	 * it must be done in the connection_close callback. */
	mg_set_user_connection_data(conn, NULL);


#if defined(USE_SERVER_STATS)
	conn->conn_state = 7; /* closing */
#endif

#ifndef NO_SSL
	if (conn->ssl != NULL) {
		/* Run SSL_shutdown twice to ensure completly close SSL connection
		 */
		SSL_shutdown(conn->ssl);
		SSL_free(conn->ssl);
/* Avoid CRYPTO_cleanup_all_ex_data(); See discussion:
 * https://wiki.openssl.org/index.php/Talk:Library_Initialization */
#ifndef OPENSSL_API_1_1
		ERR_remove_state(0);
#endif
		conn->ssl = NULL;
	}
#endif
	if (conn->client.sock != INVALID_SOCKET) {
		close_socket_gracefully(conn);
		conn->client.sock = INVALID_SOCKET;
	}

	mg_unlock_connection(conn);

#if defined(USE_SERVER_STATS)
	conn->conn_state = 8; /* closed */
#endif
}


void
mg_close_connection(struct mg_connection *conn)
{
#if defined(USE_WEBSOCKET)
	struct mg_context *client_ctx = NULL;
#endif /* defined(USE_WEBSOCKET) */

	if ((conn == NULL) || (conn->ctx == NULL)) {
		return;
	}

#if defined(USE_WEBSOCKET)
	if (conn->ctx->context_type == 2) {
		unsigned int i;

		/* ws/wss client */
		client_ctx = conn->ctx;

		/* client context: loops must end */
		conn->ctx->stop_flag = 1;

		/* We need to get the client thread out of the select/recv call
		 * here. */
		/* Since we use a sleep quantum of some seconds to check for recv
		 * timeouts, we will just wait a few seconds in mg_join_thread. */

		/* join worker thread */
		for (i = 0; i < client_ctx->cfg_worker_threads; i++) {
			if (client_ctx->worker_threadids[i] != 0) {
				mg_join_thread(client_ctx->worker_threadids[i]);
			}
		}
	}
#endif /* defined(USE_WEBSOCKET) */

	close_connection(conn);

#ifndef NO_SSL
	if (conn->client_ssl_ctx != NULL) {
		SSL_CTX_free((SSL_CTX *)conn->client_ssl_ctx);
	}
#endif

#if defined(USE_WEBSOCKET)
	if (client_ctx != NULL) {
		/* free context */
		mg_free(client_ctx->worker_threadids);
		mg_free(client_ctx);
		(void)pthread_mutex_destroy(&conn->mutex);
		mg_free(conn);
	} else if (conn->ctx->context_type == 0) { /* Client */
		mg_free(conn);
	}
#else
	if (conn->ctx->context_type == 0) { /* Client */
		mg_free(conn);
	}
#endif /* defined(USE_WEBSOCKET) */
}


static struct mg_context common_client_context;


static struct mg_connection *
mg_connect_client_impl(const struct mg_client_options *client_options,
                       int use_ssl,
                       char *ebuf,
                       size_t ebuf_len)
{
	struct mg_connection *conn = NULL;
	SOCKET sock;
	union usa sa;
	struct sockaddr *psa;
	socklen_t len;

	unsigned max_req_size =
	    (unsigned)atoi(config_options[MAX_REQUEST_SIZE].default_value);

	if (!connect_socket(&common_client_context,
	                    client_options->host,
	                    client_options->port,
	                    use_ssl,
	                    ebuf,
	                    ebuf_len,
	                    &sock,
	                    &sa)) {
		return NULL;
	}
	if ((conn = (struct mg_connection *)mg_calloc_ctx(
	         1, sizeof(*conn) + max_req_size, &common_client_context))
	    == NULL) {
		mg_snprintf(NULL,
		            NULL, /* No truncation check for ebuf */
		            ebuf,
		            ebuf_len,
		            "calloc(): %s",
		            strerror(ERRNO));
		closesocket(sock);
		return NULL;
	}

#ifndef NO_SSL
#ifdef OPENSSL_API_1_1
	if (use_ssl
	    && (conn->client_ssl_ctx = SSL_CTX_new(TLS_client_method())) == NULL) {
		mg_snprintf(NULL,
		            NULL, /* No truncation check for ebuf */
		            ebuf,
		            ebuf_len,
		            "SSL_CTX_new error");
		closesocket(sock);
		mg_free(conn);
		return NULL;
	}
#else
	if (use_ssl
	    && (conn->client_ssl_ctx = SSL_CTX_new(SSLv23_client_method()))
	           == NULL) {
		mg_snprintf(NULL,
		            NULL, /* No truncation check for ebuf */
		            ebuf,
		            ebuf_len,
		            "SSL_CTX_new error");
		closesocket(sock);
		mg_free(conn);
		return NULL;
	}
#endif /* OPENSSL_API_1_1 */
#endif /* NO_SSL */


#ifdef USE_IPV6
	len = (sa.sa.sa_family == AF_INET) ? sizeof(conn->client.rsa.sin)
	                                   : sizeof(conn->client.rsa.sin6);
	psa = (sa.sa.sa_family == AF_INET)
	          ? (struct sockaddr *)&(conn->client.rsa.sin)
	          : (struct sockaddr *)&(conn->client.rsa.sin6);
#else
	len = sizeof(conn->client.rsa.sin);
	psa = (struct sockaddr *)&(conn->client.rsa.sin);
#endif

	conn->buf_size = (int)max_req_size;
	conn->buf = (char *)(conn + 1);
	conn->ctx = &common_client_context;
	conn->client.sock = sock;
	conn->client.lsa = sa;

	if (getsockname(sock, psa, &len) != 0) {
		mg_cry(conn, "%s: getsockname() failed: %s", __func__, strerror(ERRNO));
	}

	conn->client.is_ssl = use_ssl ? 1 : 0;
	(void)pthread_mutex_init(&conn->mutex, &pthread_mutex_attr);

#ifndef NO_SSL
	if (use_ssl) {
		common_client_context.ssl_ctx = conn->client_ssl_ctx;

		/* TODO: Check ssl_verify_peer and ssl_ca_path here.
		 * SSL_CTX_set_verify call is needed to switch off server
		 * certificate checking, which is off by default in OpenSSL and
		 * on in yaSSL. */
		/* TODO: SSL_CTX_set_verify(conn->client_ssl_ctx,
		 * SSL_VERIFY_PEER, verify_ssl_server); */

		if (client_options->client_cert) {
			if (!ssl_use_pem_file(&common_client_context,
			                      client_options->client_cert,
			                      NULL)) {
				mg_snprintf(NULL,
				            NULL, /* No truncation check for ebuf */
				            ebuf,
				            ebuf_len,
				            "Can not use SSL client certificate");
				SSL_CTX_free(conn->client_ssl_ctx);
				closesocket(sock);
				mg_free(conn);
				return NULL;
			}
		}

		if (client_options->server_cert) {
			SSL_CTX_load_verify_locations(conn->client_ssl_ctx,
			                              client_options->server_cert,
			                              NULL);
			SSL_CTX_set_verify(conn->client_ssl_ctx, SSL_VERIFY_PEER, NULL);
		} else {
			SSL_CTX_set_verify(conn->client_ssl_ctx, SSL_VERIFY_NONE, NULL);
		}

		if (!sslize(conn,
		            conn->client_ssl_ctx,
		            SSL_connect,
		            &(conn->ctx->stop_flag))) {
			mg_snprintf(NULL,
			            NULL, /* No truncation check for ebuf */
			            ebuf,
			            ebuf_len,
			            "SSL connection error");
			SSL_CTX_free(conn->client_ssl_ctx);
			closesocket(sock);
			mg_free(conn);
			return NULL;
		}
	}
#endif

	set_blocking_mode(sock, 0);

	return conn;
}


CIVETWEB_API struct mg_connection *
mg_connect_client_secure(const struct mg_client_options *client_options,
                         char *error_buffer,
                         size_t error_buffer_size)
{
	return mg_connect_client_impl(client_options,
	                              1,
	                              error_buffer,
	                              error_buffer_size);
}


struct mg_connection *
mg_connect_client(const char *host,
                  int port,
                  int use_ssl,
                  char *error_buffer,
                  size_t error_buffer_size)
{
	struct mg_client_options opts;
	memset(&opts, 0, sizeof(opts));
	opts.host = host;
	opts.port = port;
	return mg_connect_client_impl(&opts,
	                              use_ssl,
	                              error_buffer,
	                              error_buffer_size);
}


static const struct {
	const char *proto;
	size_t proto_len;
	unsigned default_port;
} abs_uri_protocols[] = {{"http://", 7, 80},
                         {"https://", 8, 443},
                         {"ws://", 5, 80},
                         {"wss://", 6, 443},
                         {NULL, 0, 0}};


/* Check if the uri is valid.
 * return 0 for invalid uri,
 * return 1 for *,
 * return 2 for relative uri,
 * return 3 for absolute uri without port,
 * return 4 for absolute uri with port */
static int
get_uri_type(const char *uri)
{
	int i;
	const char *hostend, *portbegin;
	char *portend;
	unsigned long port;

	/* According to the HTTP standard
	 * http://www.w3.org/Protocols/rfc2616/rfc2616-sec5.html#sec5.1.2
	 * URI can be an asterisk (*) or should start with slash (relative uri),
	 * or it should start with the protocol (absolute uri). */
	if ((uri[0] == '*') && (uri[1] == '\0')) {
		/* asterisk */
		return 1;
	}

	/* Valid URIs according to RFC 3986
	 * (https://www.ietf.org/rfc/rfc3986.txt)
	 * must only contain reserved characters :/?#[]@!$&'()*+,;=
	 * and unreserved characters A-Z a-z 0-9 and -._~
	 * and % encoded symbols.
	 */
	for (i = 0; uri[i] != 0; i++) {
		if (uri[i] < 33) {
			/* control characters and spaces are invalid */
			return 0;
		}
		if (uri[i] > 126) {
			/* non-ascii characters must be % encoded */
			return 0;
		} else {
			switch (uri[i]) {
			case '"':  /* 34 */
			case '<':  /* 60 */
			case '>':  /* 62 */
			case '\\': /* 92 */
			case '^':  /* 94 */
			case '`':  /* 96 */
			case '{':  /* 123 */
			case '|':  /* 124 */
			case '}':  /* 125 */
				return 0;
			default:
				/* character is ok */
				break;
			}
		}
	}

	/* A relative uri starts with a / character */
	if (uri[0] == '/') {
		/* relative uri */
		return 2;
	}

	/* It could be an absolute uri: */
	/* This function only checks if the uri is valid, not if it is
	 * addressing the current server. So civetweb can also be used
	 * as a proxy server. */
	for (i = 0; abs_uri_protocols[i].proto != NULL; i++) {
		if (mg_strncasecmp(uri,
		                   abs_uri_protocols[i].proto,
		                   abs_uri_protocols[i].proto_len) == 0) {

			hostend = strchr(uri + abs_uri_protocols[i].proto_len, '/');
			if (!hostend) {
				return 0;
			}
			portbegin = strchr(uri + abs_uri_protocols[i].proto_len, ':');
			if (!portbegin) {
				return 3;
			}

			port = strtoul(portbegin + 1, &portend, 10);
			if ((portend != hostend) || (port <= 0) || !is_valid_port(port)) {
				return 0;
			}

			return 4;
		}
	}

	return 0;
}


/* Return NULL or the relative uri at the current server */
static const char *
get_rel_url_at_current_server(const char *uri, const struct mg_connection *conn)
{
	const char *server_domain;
	size_t server_domain_len;
	size_t request_domain_len = 0;
	unsigned long port = 0;
	int i, auth_domain_check_enabled;
	const char *hostbegin = NULL;
	const char *hostend = NULL;
	const char *portbegin;
	char *portend;

	auth_domain_check_enabled =
	    !strcmp(conn->ctx->config[ENABLE_AUTH_DOMAIN_CHECK], "yes");

	if (!auth_domain_check_enabled) {
		return 0;
	}

	server_domain = conn->ctx->config[AUTHENTICATION_DOMAIN];
	if (!server_domain) {
		return 0;
	}
	server_domain_len = strlen(server_domain);
	if (!server_domain_len) {
		return 0;
	}

	/* DNS is case insensitive, so use case insensitive string compare here
	 */
	for (i = 0; abs_uri_protocols[i].proto != NULL; i++) {
		if (mg_strncasecmp(uri,
		                   abs_uri_protocols[i].proto,
		                   abs_uri_protocols[i].proto_len) == 0) {

			hostbegin = uri + abs_uri_protocols[i].proto_len;
			hostend = strchr(hostbegin, '/');
			if (!hostend) {
				return 0;
			}
			portbegin = strchr(hostbegin, ':');
			if ((!portbegin) || (portbegin > hostend)) {
				port = abs_uri_protocols[i].default_port;
				request_domain_len = (size_t)(hostend - hostbegin);
			} else {
				port = strtoul(portbegin + 1, &portend, 10);
				if ((portend != hostend) || (port <= 0)
				    || !is_valid_port(port)) {
					return 0;
				}
				request_domain_len = (size_t)(portbegin - hostbegin);
			}
			/* protocol found, port set */
			break;
		}
	}

	if (!port) {
		/* port remains 0 if the protocol is not found */
		return 0;
	}

/* Check if the request is directed to a different server. */
/* First check if the port is the same (IPv4 and IPv6). */
#if defined(USE_IPV6)
	if (conn->client.lsa.sa.sa_family == AF_INET6) {
		if (ntohs(conn->client.lsa.sin6.sin6_port) != port) {
			/* Request is directed to a different port */
			return 0;
		}
	} else
#endif
	{
		if (ntohs(conn->client.lsa.sin.sin_port) != port) {
			/* Request is directed to a different port */
			return 0;
		}
	}

	/* Finally check if the server corresponds to the authentication
	 * domain of the server (the server domain).
	 * Allow full matches (like http://mydomain.com/path/file.ext), and
	 * allow subdomain matches (like http://www.mydomain.com/path/file.ext),
	 * but do not allow substrings (like
	 * http://notmydomain.com/path/file.ext
	 * or http://mydomain.com.fake/path/file.ext).
	 */
	if (auth_domain_check_enabled) {
		if ((request_domain_len == server_domain_len)
		    && (!memcmp(server_domain, hostbegin, server_domain_len))) {
			/* Request is directed to this server - full name match. */
		} else {
			if (request_domain_len < (server_domain_len + 2)) {
				/* Request is directed to another server: The server name is
				 * longer
				 * than
				 * the request name. Drop this case here to avoid overflows
				 * in
				 * the
				 * following checks. */
				return 0;
			}
			if (hostbegin[request_domain_len - server_domain_len - 1] != '.') {
				/* Request is directed to another server: It could be a
				 * substring
				 * like notmyserver.com */
				return 0;
			}
			if (0 != memcmp(server_domain,
			                hostbegin + request_domain_len - server_domain_len,
			                server_domain_len)) {
				/* Request is directed to another server:
				 * The server name is different. */
				return 0;
			}
		}
	}

	return hostend;
}


static int
get_message(struct mg_connection *conn, char *ebuf, size_t ebuf_len, int *err)
{
	if (ebuf_len > 0) {
		ebuf[0] = '\0';
	}
	*err = 0;

	reset_per_request_attributes(conn);

	if (!conn) {
		mg_snprintf(conn,
		            NULL, /* No truncation check for ebuf */
		            ebuf,
		            ebuf_len,
		            "%s",
		            "Internal error");
		*err = 500;
		return 0;
	}
	/* Set the time the request was received. This value should be used for
	 * timeouts. */
	clock_gettime(CLOCK_MONOTONIC, &(conn->req_time));

	conn->request_len =
	    read_message(NULL, conn, conn->buf, conn->buf_size, &conn->data_len);
	/* assert(conn->request_len < 0 || conn->data_len >= conn->request_len);
	 */
	if ((conn->request_len >= 0) && (conn->data_len < conn->request_len)) {
		mg_snprintf(conn,
		            NULL, /* No truncation check for ebuf */
		            ebuf,
		            ebuf_len,
		            "%s",
		            "Invalid message size");
		*err = 500;
		return 0;
	}

	if ((conn->request_len == 0) && (conn->data_len == conn->buf_size)) {
		mg_snprintf(conn,
		            NULL, /* No truncation check for ebuf */
		            ebuf,
		            ebuf_len,
		            "%s",
		            "Message too large");
		*err = 413;
		return 0;
	}

	if (conn->request_len <= 0) {
		if (conn->data_len > 0) {
			mg_snprintf(conn,
			            NULL, /* No truncation check for ebuf */
			            ebuf,
			            ebuf_len,
			            "%s",
			            "Malformed message");
			*err = 400;
		} else {
			/* Server did not recv anything -> just close the connection */
			conn->must_close = 1;
			mg_snprintf(conn,
			            NULL, /* No truncation check for ebuf */
			            ebuf,
			            ebuf_len,
			            "%s",
			            "No data received");
			*err = 0;
		}
		return 0;
	}
	return 1;
}


static int
get_request(struct mg_connection *conn, char *ebuf, size_t ebuf_len, int *err)
{
	const char *cl;
	if (!get_message(conn, ebuf, ebuf_len, err)) {
		return 0;
	}

	if (parse_http_request(conn->buf, conn->buf_size, &conn->request_info)
	    <= 0) {
		mg_snprintf(conn,
		            NULL, /* No truncation check for ebuf */
		            ebuf,
		            ebuf_len,
		            "%s",
		            "Bad request");
		*err = 400;
		return 0;
	}

	/* Message is a valid request */
	if ((cl = get_header(conn->request_info.http_headers,
	                     conn->request_info.num_headers,
	                     "Content-Length")) != NULL) {
		/* Request/response has content length set */
		char *endptr = NULL;
		conn->content_len = strtoll(cl, &endptr, 10);
		if (endptr == cl) {
			mg_snprintf(conn,
			            NULL, /* No truncation check for ebuf */
			            ebuf,
			            ebuf_len,
			            "%s",
			            "Bad request");
			*err = 411;
			return 0;
		}
		/* Publish the content length back to the request info. */
		conn->request_info.content_length = conn->content_len;
	} else if ((cl = get_header(conn->request_info.http_headers,
	                            conn->request_info.num_headers,
	                            "Transfer-Encoding")) != NULL
	           && !mg_strcasecmp(cl, "chunked")) {
		conn->is_chunked = 1;
<<<<<<< HEAD
		conn->content_len = 0;
	} else if (!mg_strcasecmp(conn->request_info.request_method, "POST")
	           || !mg_strcasecmp(conn->request_info.request_method, "PUT")) {
=======
		conn->content_len = -1; /* unknown content length */
	} else if (get_http_method_info(conn->request_info.request_method)
	               ->request_has_body) {
>>>>>>> 36c79970
		/* POST or PUT request without content length set */
		conn->content_len = -1; /* unknown content length */
	} else {
		/* Other request */
		conn->content_len = 0; /* No content */
	}

	conn->connection_type = 1; /* Valid request */
	return 1;
}


/* conn is assumed to be valid in this internal function */
static int
get_response(struct mg_connection *conn, char *ebuf, size_t ebuf_len, int *err)
{
	const char *cl;
	if (!get_message(conn, ebuf, ebuf_len, err)) {
		return 0;
	}

	if (parse_http_response(conn->buf, conn->buf_size, &conn->response_info)
	    <= 0) {
		mg_snprintf(conn,
		            NULL, /* No truncation check for ebuf */
		            ebuf,
		            ebuf_len,
		            "%s",
		            "Bad response");
		*err = 400;
		return 0;
	}

	/* Message is a valid response */
	if ((cl = get_header(conn->response_info.http_headers,
	                     conn->response_info.num_headers,
	                     "Content-Length")) != NULL) {
		/* Request/response has content length set */
		char *endptr = NULL;
		conn->content_len = strtoll(cl, &endptr, 10);
		if (endptr == cl) {
			mg_snprintf(conn,
			            NULL, /* No truncation check for ebuf */
			            ebuf,
			            ebuf_len,
			            "%s",
			            "Bad request");
			*err = 411;
			return 0;
		}
		/* Publish the content length back to the response info. */
		conn->response_info.content_length = conn->content_len;

		/* TODO: check if it is still used in response_info */
		conn->request_info.content_length = conn->content_len;

	} else if ((cl = get_header(conn->response_info.http_headers,
	                            conn->response_info.num_headers,
	                            "Transfer-Encoding")) != NULL
	           && !mg_strcasecmp(cl, "chunked")) {
		conn->is_chunked = 1;
		conn->content_len = -1; /* unknown content length */
	} else {
		conn->content_len = -1; /* unknown content length */
	}

	conn->connection_type = 2; /* Valid response */
	return 1;
}


int
mg_get_response(struct mg_connection *conn,
                char *ebuf,
                size_t ebuf_len,
                int timeout)
{
	int err, ret;
	char txt[32]; /* will not overflow */
	struct mg_context *octx;
	struct mg_context rctx;

	if (ebuf_len > 0) {
		ebuf[0] = '\0';
	}

	if (!conn) {
		mg_snprintf(conn,
		            NULL, /* No truncation check for ebuf */
		            ebuf,
		            ebuf_len,
		            "%s",
		            "Parameter error");
		return -1;
	}

	/* Implementation of API function for HTTP clients */
	octx = conn->ctx;
	rctx = *(conn->ctx);

	if (timeout >= 0) {
		mg_snprintf(conn, NULL, txt, sizeof(txt), "%i", timeout);
		rctx.config[REQUEST_TIMEOUT] = txt;
		/* Not required for non-blocking sockets.
		set_sock_timeout(conn->client.sock, timeout);
		*/
	} else {
		rctx.config[REQUEST_TIMEOUT] = NULL;
	}

	conn->ctx = &rctx;
	ret = get_response(conn, ebuf, ebuf_len, &err);
	conn->ctx = octx;

#if defined(MG_LEGACY_INTERFACE)
	/* TODO: 1) uri is deprecated;
	 *       2) here, ri.uri is the http response code */
	conn->request_info.uri = conn->request_info.request_uri;
#endif
	conn->request_info.local_uri = conn->request_info.request_uri;

	/* TODO (mid): Define proper return values - maybe return length?
	 * For the first test use <0 for error and >0 for OK */
	return (ret == 0) ? -1 : +1;
}


struct mg_connection *
mg_download(const char *host,
            int port,
            int use_ssl,
            char *ebuf,
            size_t ebuf_len,
            const char *fmt,
            ...)
{
	struct mg_connection *conn;
	va_list ap;
	int i;
	int reqerr;

	if (ebuf_len > 0) {
		ebuf[0] = '\0';
	}

	va_start(ap, fmt);

	/* open a connection */
	conn = mg_connect_client(host, port, use_ssl, ebuf, ebuf_len);

	if (conn != NULL) {
		i = mg_vprintf(conn, fmt, ap);
		if (i <= 0) {
			mg_snprintf(conn,
			            NULL, /* No truncation check for ebuf */
			            ebuf,
			            ebuf_len,
			            "%s",
			            "Error sending request");
		} else {
			get_response(conn, ebuf, ebuf_len, &reqerr);

#if defined(MG_LEGACY_INTERFACE)
			/* TODO: 1) uri is deprecated;
			 *       2) here, ri.uri is the http response code */
			conn->request_info.uri = conn->request_info.request_uri;
#endif
			conn->request_info.local_uri = conn->request_info.request_uri;
		}
	}

	/* if an error occured, close the connection */
	if ((ebuf[0] != '\0') && (conn != NULL)) {
		mg_close_connection(conn);
		conn = NULL;
	}

	va_end(ap);
	return conn;
}


struct websocket_client_thread_data {
	struct mg_connection *conn;
	mg_websocket_data_handler data_handler;
	mg_websocket_close_handler close_handler;
	void *callback_data;
};


#if defined(USE_WEBSOCKET)
#ifdef _WIN32
static unsigned __stdcall websocket_client_thread(void *data)
#else
static void *
websocket_client_thread(void *data)
#endif
{
	struct websocket_client_thread_data *cdata =
	    (struct websocket_client_thread_data *)data;

	mg_set_thread_name("ws-clnt");

	if (cdata->conn->ctx) {
		if (cdata->conn->ctx->callbacks.init_thread) {
			/* 3 indicates a websocket client thread */
			/* TODO: check if conn->ctx can be set */
			cdata->conn->ctx->callbacks.init_thread(cdata->conn->ctx, 3);
		}
	}

	read_websocket(cdata->conn, cdata->data_handler, cdata->callback_data);

	DEBUG_TRACE("%s", "Websocket client thread exited\n");

	if (cdata->close_handler != NULL) {
		cdata->close_handler(cdata->conn, cdata->callback_data);
	}

	/* The websocket_client context has only this thread. If it runs out,
	   set the stop_flag to 2 (= "stopped"). */
	cdata->conn->ctx->stop_flag = 2;

	mg_free((void *)cdata);

#ifdef _WIN32
	return 0;
#else
	return NULL;
#endif
}
#endif


struct mg_connection *
mg_connect_websocket_client(const char *host,
                            int port,
                            int use_ssl,
                            char *error_buffer,
                            size_t error_buffer_size,
                            const char *path,
                            const char *origin,
                            mg_websocket_data_handler data_func,
                            mg_websocket_close_handler close_func,
                            void *user_data)
{
	struct mg_connection *conn = NULL;

#if defined(USE_WEBSOCKET)
	struct mg_context *newctx = NULL;
	struct websocket_client_thread_data *thread_data;
	static const char *magic = "x3JJHMbDL1EzLkh9GBhXDw==";
	static const char *handshake_req;

	if (origin != NULL) {
		handshake_req = "GET %s HTTP/1.1\r\n"
		                "Host: %s\r\n"
		                "Upgrade: websocket\r\n"
		                "Connection: Upgrade\r\n"
		                "Sec-WebSocket-Key: %s\r\n"
		                "Sec-WebSocket-Version: 13\r\n"
		                "Origin: %s\r\n"
		                "\r\n";
	} else {
		handshake_req = "GET %s HTTP/1.1\r\n"
		                "Host: %s\r\n"
		                "Upgrade: websocket\r\n"
		                "Connection: Upgrade\r\n"
		                "Sec-WebSocket-Key: %s\r\n"
		                "Sec-WebSocket-Version: 13\r\n"
		                "\r\n";
	}

	/* Establish the client connection and request upgrade */
	conn = mg_download(host,
	                   port,
	                   use_ssl,
	                   error_buffer,
	                   error_buffer_size,
	                   handshake_req,
	                   path,
	                   host,
	                   magic,
	                   origin);

	/* Connection object will be null if something goes wrong */
	if (conn == NULL) {
		if (!*error_buffer) {
			/* There should be already an error message */
			mg_snprintf(conn,
			            NULL, /* No truncation check for ebuf */
			            error_buffer,
			            error_buffer_size,
			            "Unexpected error");
		}
		return NULL;
	}

	if (conn->response_info.status_code != 101) {
		/* We sent an "upgrade" request. For a correct websocket
		 * protocol handshake, we expect a "101 Continue" response.
		 * Otherwise it is a protocol violation. Maybe the HTTP
		 * Server does not know websockets. */
		if (!*error_buffer) {
			/* set an error, if not yet set */
			mg_snprintf(conn,
			            NULL, /* No truncation check for ebuf */
			            error_buffer,
			            error_buffer_size,
			            "Unexpected server reply");
		}

		DEBUG_TRACE("Websocket client connect error: %s\r\n", error_buffer);
		mg_free(conn);
		return NULL;
	}

	/* For client connections, mg_context is fake. Since we need to set a
	 * callback function, we need to create a copy and modify it. */
	newctx = (struct mg_context *)mg_malloc(sizeof(struct mg_context));
	memcpy(newctx, conn->ctx, sizeof(struct mg_context));
	newctx->user_data = user_data;
	newctx->context_type = 2;       /* ws/wss client context type */
	newctx->cfg_worker_threads = 1; /* one worker thread will be created */
	newctx->worker_threadids =
	    (pthread_t *)mg_calloc_ctx(newctx->cfg_worker_threads,
	                               sizeof(pthread_t),
	                               newctx);
	conn->ctx = newctx;
	thread_data = (struct websocket_client_thread_data *)
	    mg_calloc_ctx(sizeof(struct websocket_client_thread_data), 1, newctx);
	thread_data->conn = conn;
	thread_data->data_handler = data_func;
	thread_data->close_handler = close_func;
	thread_data->callback_data = user_data;

	/* Start a thread to read the websocket client connection
	 * This thread will automatically stop when mg_disconnect is
	 * called on the client connection */
	if (mg_start_thread_with_id(websocket_client_thread,
	                            (void *)thread_data,
	                            newctx->worker_threadids) != 0) {
		mg_free((void *)thread_data);
		mg_free((void *)newctx->worker_threadids);
		mg_free((void *)newctx);
		mg_free((void *)conn);
		conn = NULL;
		DEBUG_TRACE("%s",
		            "Websocket client connect thread could not be started\r\n");
	}

#else
	/* Appease "unused parameter" warnings */
	(void)host;
	(void)port;
	(void)use_ssl;
	(void)error_buffer;
	(void)error_buffer_size;
	(void)path;
	(void)origin;
	(void)user_data;
	(void)data_func;
	(void)close_func;
#endif

	return conn;
}


/* Prepare connection data structure */
static void
init_connection(struct mg_connection *conn)
{
	/* Is keep alive allowed by the server */
	int keep_alive_enabled =
	    !strcmp(conn->ctx->config[ENABLE_KEEP_ALIVE], "yes");

	if (!keep_alive_enabled) {
		conn->must_close = 1;
	}

	/* Important: on new connection, reset the receiving buffer. Credit
	 * goes to crule42. */
	conn->data_len = 0;
	conn->handled_requests = 0;
	mg_set_user_connection_data(conn, NULL);

#if defined(USE_SERVER_STATS)
	conn->conn_state = 2; /* init */
#endif

	/* call the connection_close callback if assigned */
	if ((conn->ctx->callbacks.init_connection != NULL)
	    && (conn->ctx->context_type == 1)) {
		void *conn_data = NULL;
		conn->ctx->callbacks.init_connection(conn, &conn_data);
		mg_set_user_connection_data(conn, conn_data);
	}
}


/* Process a connection - may handle multiple requests
 * using the same connection.
 * Must be called with a valid connection (conn  and
 * conn->ctx must be valid).
 */
static void
process_new_connection(struct mg_connection *conn)
{
	struct mg_request_info *ri = &conn->request_info;
	int keep_alive, discard_len;
	char ebuf[100];
	const char *hostend;
	int reqerr, uri_type;

#if defined(USE_SERVER_STATS)
	int mcon = mg_atomic_inc(&(conn->ctx->active_connections));
	mg_atomic_add(&(conn->ctx->total_connections), 1);
	if (mcon > (conn->ctx->max_connections)) {
		/* could use atomic compare exchange, but this
		 * seems overkill for statistics data */
		conn->ctx->max_connections = mcon;
	}
#endif

	init_connection(conn);

	DEBUG_TRACE("Start processing connection from %s",
	            conn->request_info.remote_addr);

	/* Loop over multiple requests sent using the same connection
	 * (while "keep alive"). */
	do {

		DEBUG_TRACE("calling get_request (%i times for this connection)",
		            conn->handled_requests + 1);

#if defined(USE_SERVER_STATS)
		conn->conn_state = 3; /* ready */
#endif

		if (!get_request(conn, ebuf, sizeof(ebuf), &reqerr)) {
			/* The request sent by the client could not be understood by
			 * the server, or it was incomplete or a timeout. Send an
			 * error message and close the connection. */
			if (reqerr > 0) {
				/*assert(ebuf[0] != '\0');*/
				mg_send_http_error(conn, reqerr, "%s", ebuf);
			}
		} else if (strcmp(ri->http_version, "1.0")
		           && strcmp(ri->http_version, "1.1")) {
			mg_snprintf(conn,
			            NULL, /* No truncation check for ebuf */
			            ebuf,
			            sizeof(ebuf),
			            "Bad HTTP version: [%s]",
			            ri->http_version);
			mg_send_http_error(conn, 505, "%s", ebuf);
		}

		if (ebuf[0] == '\0') {
			uri_type = get_uri_type(conn->request_info.request_uri);
			switch (uri_type) {
			case 1:
				/* Asterisk */
				conn->request_info.local_uri = NULL;
				break;
			case 2:
				/* relative uri */
				conn->request_info.local_uri = conn->request_info.request_uri;
				break;
			case 3:
			case 4:
				/* absolute uri (with/without port) */
				hostend = get_rel_url_at_current_server(
				    conn->request_info.request_uri, conn);
				if (hostend) {
					conn->request_info.local_uri = hostend;
				} else {
					conn->request_info.local_uri = NULL;
				}
				break;
			default:
				mg_snprintf(conn,
				            NULL, /* No truncation check for ebuf */
				            ebuf,
				            sizeof(ebuf),
				            "Invalid URI");
				mg_send_http_error(conn, 400, "%s", ebuf);
				conn->request_info.local_uri = NULL;
				break;
			}

#if defined(MG_LEGACY_INTERFACE)
			/* Legacy before split into local_uri and request_uri */
			conn->request_info.uri = conn->request_info.local_uri;
#endif
		}

		DEBUG_TRACE("http: %s, error: %s",
		            (ri->http_version ? ri->http_version : "none"),
		            (ebuf[0] ? ebuf : "none"));

		if (ebuf[0] == '\0') {
			if (conn->request_info.local_uri) {

/* handle request to local server */
#if defined(USE_SERVER_STATS)
				conn->conn_state = 4; /* processing */
#endif
				handle_request(conn);

#if defined(USE_SERVER_STATS)
				conn->conn_state = 5; /* processed */

				mg_atomic_add(&(conn->ctx->total_data_read),
				              conn->consumed_content);
				mg_atomic_add(&(conn->ctx->total_data_written),
				              conn->num_bytes_sent);
#endif

				DEBUG_TRACE("%s", "handle_request done");

				if (conn->ctx->callbacks.end_request != NULL) {
					conn->ctx->callbacks.end_request(conn, conn->status_code);
					DEBUG_TRACE("%s", "end_request callback done");
				}
				log_access(conn);
			} else {
				/* TODO: handle non-local request (PROXY) */
				conn->must_close = 1;
			}
		} else {
			conn->must_close = 1;
		}

		if (ri->remote_user != NULL) {
			mg_free((void *)ri->remote_user);
			/* Important! When having connections with and without auth
			 * would cause double free and then crash */
			ri->remote_user = NULL;
		}

		/* NOTE(lsm): order is important here. should_keep_alive() call
		 * is using parsed request, which will be invalid after
		 * memmove's below.
		 * Therefore, memorize should_keep_alive() result now for later
		 * use in loop exit condition. */
		keep_alive = (conn->ctx->stop_flag == 0) && should_keep_alive(conn)
		             && (conn->content_len >= 0);


		/* Discard all buffered data for this request */
		discard_len = ((conn->content_len >= 0) && (conn->request_len > 0)
		               && ((conn->request_len + conn->content_len)
		                   < (int64_t)conn->data_len))
		                  ? (int)(conn->request_len + conn->content_len)
		                  : conn->data_len;
		/*assert(discard_len >= 0);*/
		if (discard_len < 0) {
			DEBUG_TRACE("internal error: discard_len = %li",
			            (long int)discard_len);
			break;
		}
		conn->data_len -= discard_len;
		if (conn->data_len > 0) {
			DEBUG_TRACE("discard_len = %lu", (long unsigned)discard_len);
			memmove(conn->buf, conn->buf + discard_len, (size_t)conn->data_len);
		}

		/* assert(conn->data_len >= 0); */
		/* assert(conn->data_len <= conn->buf_size); */

		if ((conn->data_len < 0) || (conn->data_len > conn->buf_size)) {
			DEBUG_TRACE("internal error: data_len = %li, buf_size = %li",
			            (long int)conn->data_len,
			            (long int)conn->buf_size);
			break;
		}

		conn->handled_requests++;

	} while (keep_alive);

	DEBUG_TRACE("Done processing connection from %s (%f sec)",
	            conn->request_info.remote_addr,
	            difftime(time(NULL), conn->conn_birth_time));

	close_connection(conn);

#if defined(USE_SERVER_STATS)
	mg_atomic_add(&(conn->ctx->total_requests), conn->handled_requests);
	mg_atomic_dec(&(conn->ctx->active_connections));
#endif
}


#if defined(ALTERNATIVE_QUEUE)

static void
produce_socket(struct mg_context *ctx, const struct socket *sp)
{
	unsigned int i;

	for (;;) {
		for (i = 0; i < ctx->cfg_worker_threads; i++) {
			/* find a free worker slot and signal it */
			if (ctx->client_socks[i].in_use == 0) {
				ctx->client_socks[i] = *sp;
				ctx->client_socks[i].in_use = 1;
				event_signal(ctx->client_wait_events[i]);
				return;
			}
		}
		/* queue is full */
		mg_sleep(1);
	}
}


static int
consume_socket(struct mg_context *ctx, struct socket *sp, int thread_index)
{
	DEBUG_TRACE("%s", "going idle");
	ctx->client_socks[thread_index].in_use = 0;
	event_wait(ctx->client_wait_events[thread_index]);
	*sp = ctx->client_socks[thread_index];
	DEBUG_TRACE("grabbed socket %d, going busy", sp ? sp->sock : -1);

	return !ctx->stop_flag;
}

#else /* ALTERNATIVE_QUEUE */

/* Worker threads take accepted socket from the queue */
static int
consume_socket(struct mg_context *ctx, struct socket *sp, int thread_index)
{
#define QUEUE_SIZE(ctx) ((int)(ARRAY_SIZE(ctx->queue)))

	(void)thread_index;

	(void)pthread_mutex_lock(&ctx->thread_mutex);
	DEBUG_TRACE("%s", "going idle");

	/* If the queue is empty, wait. We're idle at this point. */
	while ((ctx->sq_head == ctx->sq_tail) && (ctx->stop_flag == 0)) {
		pthread_cond_wait(&ctx->sq_full, &ctx->thread_mutex);
	}

	/* If we're stopping, sq_head may be equal to sq_tail. */
	if (ctx->sq_head > ctx->sq_tail) {
		/* Copy socket from the queue and increment tail */
		*sp = ctx->queue[ctx->sq_tail % QUEUE_SIZE(ctx)];
		ctx->sq_tail++;

		DEBUG_TRACE("grabbed socket %d, going busy", sp ? sp->sock : -1);

		/* Wrap pointers if needed */
		while (ctx->sq_tail > QUEUE_SIZE(ctx)) {
			ctx->sq_tail -= QUEUE_SIZE(ctx);
			ctx->sq_head -= QUEUE_SIZE(ctx);
		}
	}

	(void)pthread_cond_signal(&ctx->sq_empty);
	(void)pthread_mutex_unlock(&ctx->thread_mutex);

	return !ctx->stop_flag;
#undef QUEUE_SIZE
}


/* Master thread adds accepted socket to a queue */
static void
produce_socket(struct mg_context *ctx, const struct socket *sp)
{
#define QUEUE_SIZE(ctx) ((int)(ARRAY_SIZE(ctx->queue)))
	if (!ctx) {
		return;
	}
	(void)pthread_mutex_lock(&ctx->thread_mutex);

	/* If the queue is full, wait */
	while ((ctx->stop_flag == 0)
	       && (ctx->sq_head - ctx->sq_tail >= QUEUE_SIZE(ctx))) {
		(void)pthread_cond_wait(&ctx->sq_empty, &ctx->thread_mutex);
	}

	if (ctx->sq_head - ctx->sq_tail < QUEUE_SIZE(ctx)) {
		/* Copy socket to the queue and increment head */
		ctx->queue[ctx->sq_head % QUEUE_SIZE(ctx)] = *sp;
		ctx->sq_head++;
		DEBUG_TRACE("queued socket %d", sp ? sp->sock : -1);
	}

	(void)pthread_cond_signal(&ctx->sq_full);
	(void)pthread_mutex_unlock(&ctx->thread_mutex);
#undef QUEUE_SIZE
}
#endif /* ALTERNATIVE_QUEUE */


struct worker_thread_args {
	struct mg_context *ctx;
	int index;
};


static void *
worker_thread_run(struct worker_thread_args *thread_args)
{
	struct mg_context *ctx = thread_args->ctx;
	struct mg_connection *conn;
	struct mg_workerTLS tls;
#if defined(MG_LEGACY_INTERFACE)
	uint32_t addr;
#endif

	mg_set_thread_name("worker");

	tls.is_master = 0;
	tls.thread_idx = (unsigned)mg_atomic_inc(&thread_idx_max);
#if defined(_WIN32) && !defined(__SYMBIAN32__)
	tls.pthread_cond_helper_mutex = CreateEvent(NULL, FALSE, FALSE, NULL);
#endif

	/* Initialize thread local storage before calling any callback */
	pthread_setspecific(sTlsKey, &tls);

	if (ctx->callbacks.init_thread) {
		/* call init_thread for a worker thread (type 1) */
		ctx->callbacks.init_thread(ctx, 1);
	}

	/* Connection structure has been pre-allocated */
	if (((int)thread_args->index < 0)
	    || ((unsigned)thread_args->index
	        >= (unsigned)ctx->cfg_worker_threads)) {
		mg_cry(fc(ctx),
		       "Internal error: Invalid worker index %i",
		       (int)thread_args->index);
		return NULL;
	}
	conn = ctx->worker_connections + thread_args->index;

	/* Request buffers are not pre-allocated. They are private to the
	 * request and do not contain any state information that might be
	 * of interest to anyone observing a server status.  */
	conn->buf = (char *)mg_malloc_ctx(ctx->max_request_size, conn->ctx);
	if (conn->buf == NULL) {
		mg_cry(fc(ctx),
		       "Out of memory: Cannot allocate buffer for worker %i",
		       (int)thread_args->index);
		return NULL;
	}
	conn->buf_size = (int)ctx->max_request_size;

	conn->ctx = ctx;
	conn->thread_index = thread_args->index;
	conn->request_info.user_data = ctx->user_data;
	/* Allocate a mutex for this connection to allow communication both
	 * within the request handler and from elsewhere in the application
	 */
	(void)pthread_mutex_init(&conn->mutex, &pthread_mutex_attr);

#if defined(USE_SERVER_STATS)
	conn->conn_state = 1; /* not consumed */
#endif

	/* Call consume_socket() even when ctx->stop_flag > 0, to let it
	 * signal sq_empty condvar to wake up the master waiting in
	 * produce_socket() */
	while (consume_socket(ctx, &conn->client, conn->thread_index)) {
		conn->conn_birth_time = time(NULL);

/* Fill in IP, port info early so even if SSL setup below fails,
 * error handler would have the corresponding info.
 * Thanks to Johannes Winkelmann for the patch.
 */
#if defined(USE_IPV6)
		if (conn->client.rsa.sa.sa_family == AF_INET6) {
			conn->request_info.remote_port =
			    ntohs(conn->client.rsa.sin6.sin6_port);
		} else
#endif
		{
			conn->request_info.remote_port =
			    ntohs(conn->client.rsa.sin.sin_port);
		}

		sockaddr_to_string(conn->request_info.remote_addr,
		                   sizeof(conn->request_info.remote_addr),
		                   &conn->client.rsa);

		DEBUG_TRACE("Start processing connection from %s",
		            conn->request_info.remote_addr);

#if defined(MG_LEGACY_INTERFACE)
		/* This legacy interface only works for the IPv4 case */
		addr = ntohl(conn->client.rsa.sin.sin_addr.s_addr);
		memcpy(&conn->request_info.remote_ip, &addr, 4);
#endif

		conn->request_info.is_ssl = conn->client.is_ssl;

		if (conn->client.is_ssl) {
#ifndef NO_SSL
			/* HTTPS connection */
			if (sslize(conn,
			           conn->ctx->ssl_ctx,
			           SSL_accept,
			           &(conn->ctx->stop_flag))) {
				/* Get SSL client certificate information (if set) */
				ssl_get_client_cert_info(conn);

				/* process HTTPS connection */
				process_new_connection(conn);

				/* Free client certificate info */
				if (conn->request_info.client_cert) {
					mg_free((void *)(conn->request_info.client_cert->subject));
					mg_free((void *)(conn->request_info.client_cert->issuer));
					mg_free((void *)(conn->request_info.client_cert->serial));
					mg_free((void *)(conn->request_info.client_cert->finger));
					conn->request_info.client_cert->subject = 0;
					conn->request_info.client_cert->issuer = 0;
					conn->request_info.client_cert->serial = 0;
					conn->request_info.client_cert->finger = 0;
					mg_free(conn->request_info.client_cert);
					conn->request_info.client_cert = 0;
				}
			}
#endif
		} else {
			/* process HTTP connection */
			process_new_connection(conn);
		}

		DEBUG_TRACE("%s", "Connection closed");
	}


	pthread_setspecific(sTlsKey, NULL);
#if defined(_WIN32) && !defined(__SYMBIAN32__)
	CloseHandle(tls.pthread_cond_helper_mutex);
#endif
	pthread_mutex_destroy(&conn->mutex);

	/* Free the request buffer. */
	conn->buf_size = 0;
	mg_free(conn->buf);
	conn->buf = NULL;

#if defined(USE_SERVER_STATS)
	conn->conn_state = 9; /* done */
#endif

	DEBUG_TRACE("%s", "exiting");
	return NULL;
}


/* Threads have different return types on Windows and Unix. */
#ifdef _WIN32
static unsigned __stdcall worker_thread(void *thread_func_param)
{
	struct worker_thread_args *pwta =
	    (struct worker_thread_args *)thread_func_param;
	worker_thread_run(pwta);
	mg_free(thread_func_param);
	return 0;
}
#else
static void *
worker_thread(void *thread_func_param)
{
	struct worker_thread_args *pwta =
	    (struct worker_thread_args *)thread_func_param;
	worker_thread_run(pwta);
	mg_free(thread_func_param);
	return NULL;
}
#endif /* _WIN32 */


static void
accept_new_connection(const struct socket *listener, struct mg_context *ctx)
{
	struct socket so;
	char src_addr[IP_ADDR_STR_LEN];
	socklen_t len = sizeof(so.rsa);
	int on = 1;

	if (!listener) {
		return;
	}

	if ((so.sock = accept(listener->sock, &so.rsa.sa, &len))
	    == INVALID_SOCKET) {
	} else if (!check_acl(ctx, ntohl(*(uint32_t *)&so.rsa.sin.sin_addr))) {
		sockaddr_to_string(src_addr, sizeof(src_addr), &so.rsa);
		mg_cry(fc(ctx), "%s: %s is not allowed to connect", __func__, src_addr);
		closesocket(so.sock);
	} else {
		/* Put so socket structure into the queue */
		DEBUG_TRACE("Accepted socket %d", (int)so.sock);
		set_close_on_exec(so.sock, fc(ctx));
		so.is_ssl = listener->is_ssl;
		so.ssl_redir = listener->ssl_redir;
		if (getsockname(so.sock, &so.lsa.sa, &len) != 0) {
			mg_cry(fc(ctx),
			       "%s: getsockname() failed: %s",
			       __func__,
			       strerror(ERRNO));
		}

		/* Set TCP keep-alive. This is needed because if HTTP-level
		 * keep-alive
		 * is enabled, and client resets the connection, server won't get
		 * TCP FIN or RST and will keep the connection open forever. With
		 * TCP keep-alive, next keep-alive handshake will figure out that
		 * the client is down and will close the server end.
		 * Thanks to Igor Klopov who suggested the patch. */
		if (setsockopt(so.sock,
		               SOL_SOCKET,
		               SO_KEEPALIVE,
		               (SOCK_OPT_TYPE)&on,
		               sizeof(on)) != 0) {
			mg_cry(fc(ctx),
			       "%s: setsockopt(SOL_SOCKET SO_KEEPALIVE) failed: %s",
			       __func__,
			       strerror(ERRNO));
		}

		/* Disable TCP Nagle's algorithm. Normally TCP packets are coalesced
		 * to effectively fill up the underlying IP packet payload and
		 * reduce the overhead of sending lots of small buffers. However
		 * this hurts the server's throughput (ie. operations per second)
		 * when HTTP 1.1 persistent connections are used and the responses
		 * are relatively small (eg. less than 1400 bytes).
		 */
		if ((ctx != NULL) && (ctx->config[CONFIG_TCP_NODELAY] != NULL)
		    && (!strcmp(ctx->config[CONFIG_TCP_NODELAY], "1"))) {
			if (set_tcp_nodelay(so.sock, 1) != 0) {
				mg_cry(fc(ctx),
				       "%s: setsockopt(IPPROTO_TCP TCP_NODELAY) failed: %s",
				       __func__,
				       strerror(ERRNO));
			}
		}

		/* We are using non-blocking sockets. Thus, the
		 * set_sock_timeout(so.sock, timeout);
		 * call is no longer required. */

		set_blocking_mode(so.sock, 0);

		so.in_use = 0;
		produce_socket(ctx, &so);
	}
}


static void
master_thread_run(void *thread_func_param)
{
	struct mg_context *ctx = (struct mg_context *)thread_func_param;
	struct mg_workerTLS tls;
	struct pollfd *pfd;
	unsigned int i;
	unsigned int workerthreadcount;

	if (!ctx) {
		return;
	}

	mg_set_thread_name("master");

/* Increase priority of the master thread */
#if defined(_WIN32)
	SetThreadPriority(GetCurrentThread(), THREAD_PRIORITY_ABOVE_NORMAL);
#elif defined(USE_MASTER_THREAD_PRIORITY)
	int min_prio = sched_get_priority_min(SCHED_RR);
	int max_prio = sched_get_priority_max(SCHED_RR);
	if ((min_prio >= 0) && (max_prio >= 0)
	    && ((USE_MASTER_THREAD_PRIORITY) <= max_prio)
	    && ((USE_MASTER_THREAD_PRIORITY) >= min_prio)) {
		struct sched_param sched_param = {0};
		sched_param.sched_priority = (USE_MASTER_THREAD_PRIORITY);
		pthread_setschedparam(pthread_self(), SCHED_RR, &sched_param);
	}
#endif

/* Initialize thread local storage */
#if defined(_WIN32) && !defined(__SYMBIAN32__)
	tls.pthread_cond_helper_mutex = CreateEvent(NULL, FALSE, FALSE, NULL);
#endif
	tls.is_master = 1;
	pthread_setspecific(sTlsKey, &tls);

	if (ctx->callbacks.init_thread) {
		/* Callback for the master thread (type 0) */
		ctx->callbacks.init_thread(ctx, 0);
	}

	/* Server starts *now* */
	ctx->start_time = time(NULL);

	/* Start the server */
	pfd = ctx->listening_socket_fds;
	while (ctx->stop_flag == 0) {
		for (i = 0; i < ctx->num_listening_sockets; i++) {
			pfd[i].fd = ctx->listening_sockets[i].sock;
			pfd[i].events = POLLIN;
		}

		if (poll(pfd, ctx->num_listening_sockets, 200) > 0) {
			for (i = 0; i < ctx->num_listening_sockets; i++) {
				/* NOTE(lsm): on QNX, poll() returns POLLRDNORM after the
				 * successful poll, and POLLIN is defined as
				 * (POLLRDNORM | POLLRDBAND)
				 * Therefore, we're checking pfd[i].revents & POLLIN, not
				 * pfd[i].revents == POLLIN. */
				if ((ctx->stop_flag == 0) && (pfd[i].revents & POLLIN)) {
					accept_new_connection(&ctx->listening_sockets[i], ctx);
				}
			}
		}
	}

	/* Here stop_flag is 1 - Initiate shutdown. */
	DEBUG_TRACE("%s", "stopping workers");

	/* Stop signal received: somebody called mg_stop. Quit. */
	close_all_listening_sockets(ctx);

	/* Wakeup workers that are waiting for connections to handle. */
	(void)pthread_mutex_lock(&ctx->thread_mutex);
#if defined(ALTERNATIVE_QUEUE)
	for (i = 0; i < ctx->cfg_worker_threads; i++) {
		event_signal(ctx->client_wait_events[i]);

		/* Since we know all sockets, we can shutdown the connections. */
		if (ctx->client_socks[i].in_use) {
			shutdown(ctx->client_socks[i].sock, SHUTDOWN_BOTH);
		}
	}
#else
	pthread_cond_broadcast(&ctx->sq_full);
#endif
	(void)pthread_mutex_unlock(&ctx->thread_mutex);

	/* Join all worker threads to avoid leaking threads. */
	workerthreadcount = ctx->cfg_worker_threads;
	for (i = 0; i < workerthreadcount; i++) {
		if (ctx->worker_threadids[i] != 0) {
			mg_join_thread(ctx->worker_threadids[i]);
		}
	}

#if defined(USE_LUA)
	/* Free Lua state of lua background task */
	if (ctx->lua_background_state) {
		lua_State *lstate = (lua_State *)ctx->lua_background_state;
		lua_getglobal(lstate, LUABACKGROUNDPARAMS);
		if (lua_istable(lstate, -1)) {
			reg_boolean(lstate, "shutdown", 1);
			lua_pop(lstate, 1);
			mg_sleep(2);
		}
		lua_close(lstate);
		ctx->lua_background_state = 0;
	}
#endif

	DEBUG_TRACE("%s", "exiting");

#if defined(_WIN32) && !defined(__SYMBIAN32__)
	CloseHandle(tls.pthread_cond_helper_mutex);
#endif
	pthread_setspecific(sTlsKey, NULL);

	/* Signal mg_stop() that we're done.
	 * WARNING: This must be the very last thing this
	 * thread does, as ctx becomes invalid after this line. */
	ctx->stop_flag = 2;
}


/* Threads have different return types on Windows and Unix. */
#ifdef _WIN32
static unsigned __stdcall master_thread(void *thread_func_param)
{
	master_thread_run(thread_func_param);
	return 0;
}
#else
static void *
master_thread(void *thread_func_param)
{
	master_thread_run(thread_func_param);
	return NULL;
}
#endif /* _WIN32 */


static void
free_context(struct mg_context *ctx)
{
	int i;
	struct mg_handler_info *tmp_rh;

	if (ctx == NULL) {
		return;
	}

	if (ctx->callbacks.exit_context) {
		ctx->callbacks.exit_context(ctx);
	}

	/* All threads exited, no sync is needed. Destroy thread mutex and
	 * condvars
	 */
	(void)pthread_mutex_destroy(&ctx->thread_mutex);
#if defined(ALTERNATIVE_QUEUE)
	mg_free(ctx->client_socks);
	for (i = 0; (unsigned)i < ctx->cfg_worker_threads; i++) {
		event_destroy(ctx->client_wait_events[i]);
	}
	mg_free(ctx->client_wait_events);
#else
	(void)pthread_cond_destroy(&ctx->sq_empty);
	(void)pthread_cond_destroy(&ctx->sq_full);
#endif

	/* Destroy other context global data structures mutex */
	(void)pthread_mutex_destroy(&ctx->nonce_mutex);

#if defined(USE_TIMERS)
	timers_exit(ctx);
#endif

	/* Deallocate config parameters */
	for (i = 0; i < NUM_OPTIONS; i++) {
		if (ctx->config[i] != NULL) {
#if defined(_MSC_VER)
#pragma warning(suppress : 6001)
#endif
			mg_free(ctx->config[i]);
		}
	}

	/* Deallocate request handlers */
	while (ctx->handlers) {
		tmp_rh = ctx->handlers;
		ctx->handlers = tmp_rh->next;
		mg_free(tmp_rh->uri);
		mg_free(tmp_rh);
	}

#ifndef NO_SSL
	/* Deallocate SSL context */
	if (ctx->ssl_ctx != NULL) {
		SSL_CTX_free(ctx->ssl_ctx);
	}
#endif /* !NO_SSL */

	/* Deallocate worker thread ID array */
	if (ctx->worker_threadids != NULL) {
		mg_free(ctx->worker_threadids);
	}

	/* Deallocate worker thread ID array */
	if (ctx->worker_connections != NULL) {
		mg_free(ctx->worker_connections);
	}

	/* deallocate system name string */
	mg_free(ctx->systemName);

	/* Deallocate context itself */
	mg_free(ctx);
}


void
mg_stop(struct mg_context *ctx)
{
	pthread_t mt;
	if (!ctx) {
		return;
	}

	/* We don't use a lock here. Calling mg_stop with the same ctx from
	 * two threads is not allowed. */
	mt = ctx->masterthreadid;
	if (mt == 0) {
		return;
	}

	ctx->masterthreadid = 0;

	/* Set stop flag, so all threads know they have to exit. */
	ctx->stop_flag = 1;

	/* Wait until everything has stopped. */
	while (ctx->stop_flag != 2) {
		(void)mg_sleep(10);
	}

	mg_join_thread(mt);
	free_context(ctx);

#if defined(_WIN32) && !defined(__SYMBIAN32__)
	(void)WSACleanup();
#endif /* _WIN32 && !__SYMBIAN32__ */
}


static void
get_system_name(char **sysName)
{
#if defined(_WIN32)
#if !defined(__SYMBIAN32__)
#if defined(_WIN32_WCE)
	*sysName = mg_strdup("WinCE");
#else
	char name[128];
	DWORD dwVersion = 0;
	DWORD dwMajorVersion = 0;
	DWORD dwMinorVersion = 0;
	DWORD dwBuild = 0;
	BOOL wowRet, isWoW = FALSE;

#ifdef _MSC_VER
#pragma warning(push)
/* GetVersion was declared deprecated */
#pragma warning(disable : 4996)
#endif
	dwVersion = GetVersion();
#ifdef _MSC_VER
#pragma warning(pop)
#endif

	dwMajorVersion = (DWORD)(LOBYTE(LOWORD(dwVersion)));
	dwMinorVersion = (DWORD)(HIBYTE(LOWORD(dwVersion)));
	dwBuild = ((dwVersion < 0x80000000) ? (DWORD)(HIWORD(dwVersion)) : 0);
	(void)dwBuild;

	wowRet = IsWow64Process(GetCurrentProcess(), &isWoW);

	sprintf(name,
	        "Windows %u.%u%s",
	        (unsigned)dwMajorVersion,
	        (unsigned)dwMinorVersion,
	        (wowRet ? (isWoW ? " (WoW64)" : "") : " (?)"));

	*sysName = mg_strdup(name);
#endif
#else
	*sysName = mg_strdup("Symbian");
#endif
#else
	struct utsname name;
	memset(&name, 0, sizeof(name));
	uname(&name);
	*sysName = mg_strdup(name.sysname);
#endif
}


struct mg_context *
mg_start(const struct mg_callbacks *callbacks,
         void *user_data,
         const char **options)
{
	struct mg_context *ctx;
	const char *name, *value, *default_value;
	int idx, ok, workerthreadcount;
	unsigned int i;
	int itmp;
	void (*exit_callback)(const struct mg_context *ctx) = 0;

	struct mg_workerTLS tls;

#if defined(_WIN32) && !defined(__SYMBIAN32__)
	WSADATA data;
	WSAStartup(MAKEWORD(2, 2), &data);
#endif /* _WIN32 && !__SYMBIAN32__ */

	/* Allocate context and initialize reasonable general case defaults. */
	if ((ctx = (struct mg_context *)mg_calloc(1, sizeof(*ctx))) == NULL) {
		return NULL;
	}

	/* Random number generator will initialize at the first call */
	ctx->auth_nonce_mask =
	    (uint64_t)get_random() ^ (uint64_t)(ptrdiff_t)(options);

	if (mg_init_library_called == 0) {
		/* Legacy INIT, if mg_start is called without mg_init_library.
		 * Note: This may cause a memory leak */
		mg_init_library(0);
	}

	tls.is_master = -1;
	tls.thread_idx = (unsigned)mg_atomic_inc(&thread_idx_max);
#if defined(_WIN32) && !defined(__SYMBIAN32__)
	tls.pthread_cond_helper_mutex = NULL;
#endif
	pthread_setspecific(sTlsKey, &tls);

	ok = 0 == pthread_mutex_init(&ctx->thread_mutex, &pthread_mutex_attr);
#if !defined(ALTERNATIVE_QUEUE)
	ok &= 0 == pthread_cond_init(&ctx->sq_empty, NULL);
	ok &= 0 == pthread_cond_init(&ctx->sq_full, NULL);
#endif
	ok &= 0 == pthread_mutex_init(&ctx->nonce_mutex, &pthread_mutex_attr);
	if (!ok) {
		/* Fatal error - abort start. However, this situation should never
		 * occur in practice. */
		mg_cry(fc(ctx), "Cannot initialize thread synchronization objects");
		mg_free(ctx);
		pthread_setspecific(sTlsKey, NULL);
		return NULL;
	}

	if (callbacks) {
		ctx->callbacks = *callbacks;
		exit_callback = callbacks->exit_context;
		ctx->callbacks.exit_context = 0;
	}
	ctx->user_data = user_data;
	ctx->handlers = NULL;

#if defined(USE_LUA) && defined(USE_WEBSOCKET)
	ctx->shared_lua_websockets = 0;
#endif

	while (options && (name = *options++) != NULL) {
		if ((idx = get_option_index(name)) == -1) {
			mg_cry(fc(ctx), "Invalid option: %s", name);
			free_context(ctx);
			pthread_setspecific(sTlsKey, NULL);
			return NULL;
		} else if ((value = *options++) == NULL) {
			mg_cry(fc(ctx), "%s: option value cannot be NULL", name);
			free_context(ctx);
			pthread_setspecific(sTlsKey, NULL);
			return NULL;
		}
		if (ctx->config[idx] != NULL) {
			mg_cry(fc(ctx), "warning: %s: duplicate option", name);
			mg_free(ctx->config[idx]);
		}
		ctx->config[idx] = mg_strdup(value);
		DEBUG_TRACE("[%s] -> [%s]", name, value);
	}

	/* Set default value if needed */
	for (i = 0; config_options[i].name != NULL; i++) {
		default_value = config_options[i].default_value;
		if ((ctx->config[i] == NULL) && (default_value != NULL)) {
			ctx->config[i] = mg_strdup(default_value);
		}
	}

	itmp = atoi(ctx->config[MAX_REQUEST_SIZE]);

	if (itmp < 1024) {
		mg_cry(fc(ctx), "max_request_size too small");
		free_context(ctx);
		pthread_setspecific(sTlsKey, NULL);
		return NULL;
	}
	ctx->max_request_size = (unsigned)itmp;

	workerthreadcount = atoi(ctx->config[NUM_THREADS]);

	if (workerthreadcount > MAX_WORKER_THREADS) {
		mg_cry(fc(ctx), "Too many worker threads");
		free_context(ctx);
		pthread_setspecific(sTlsKey, NULL);
		return NULL;
	}

	if (workerthreadcount <= 0) {
		mg_cry(fc(ctx), "Invalid number of worker threads");
		free_context(ctx);
		pthread_setspecific(sTlsKey, NULL);
		return NULL;
	}

#if defined(NO_FILES)
	if (ctx->config[DOCUMENT_ROOT] != NULL) {
		mg_cry(fc(ctx), "%s", "Document root must not be set");
		free_context(ctx);
		pthread_setspecific(sTlsKey, NULL);
		return NULL;
	}
#endif

	get_system_name(&ctx->systemName);

#if defined(USE_LUA)
	/* If a Lua background script has been configured, start it. */
	if (ctx->config[LUA_BACKGROUND_SCRIPT] != NULL) {
		char ebuf[256];
		lua_State *state = (void *)mg_prepare_lua_context_script(
		    ctx->config[LUA_BACKGROUND_SCRIPT], ctx, ebuf, sizeof(ebuf));
		if (!state) {
			mg_cry(fc(ctx), "lua_background_script error: %s", ebuf);
			free_context(ctx);
			pthread_setspecific(sTlsKey, NULL);
			return NULL;
		}
		ctx->lua_background_state = (void *)state;

		lua_newtable(state);
		reg_boolean(state, "shutdown", 0);

		struct vec opt_vec;
		struct vec eq_vec;
		const char *sparams = ctx->config[LUA_BACKGROUND_SCRIPT_PARAMS];

		while ((sparams = next_option(sparams, &opt_vec, &eq_vec)) != NULL) {
			reg_llstring(
			    state, opt_vec.ptr, opt_vec.len, eq_vec.ptr, eq_vec.len);
			if (mg_strncasecmp(sparams, opt_vec.ptr, opt_vec.len) == 0)
				break;
		}
		lua_setglobal(state, LUABACKGROUNDPARAMS);

	} else {
		ctx->lua_background_state = 0;
	}
#endif

	/* NOTE(lsm): order is important here. SSL certificates must
	 * be initialized before listening ports. UID must be set last. */
	if (!set_gpass_option(ctx) ||
#if !defined(NO_SSL)
	    !set_ssl_option(ctx) ||
#endif
	    !set_ports_option(ctx) ||
#if !defined(_WIN32)
	    !set_uid_option(ctx) ||
#endif
	    !set_acl_option(ctx)) {
		free_context(ctx);
		pthread_setspecific(sTlsKey, NULL);
		return NULL;
	}

#if !defined(_WIN32) && !defined(__SYMBIAN32__)
	/* Ignore SIGPIPE signal, so if browser cancels the request, it
	 * won't kill the whole process. */
	(void)signal(SIGPIPE, SIG_IGN);
#endif /* !_WIN32 && !__SYMBIAN32__ */

	ctx->cfg_worker_threads = ((unsigned int)(workerthreadcount));
	ctx->worker_threadids = (pthread_t *)mg_calloc_ctx(ctx->cfg_worker_threads,
	                                                   sizeof(pthread_t),
	                                                   ctx);
	if (ctx->worker_threadids == NULL) {
		mg_cry(fc(ctx), "Not enough memory for worker thread ID array");
		free_context(ctx);
		pthread_setspecific(sTlsKey, NULL);
		return NULL;
	}
	ctx->worker_connections =
	    (struct mg_connection *)mg_calloc_ctx(ctx->cfg_worker_threads,
	                                          sizeof(struct mg_connection),
	                                          ctx);
	if (ctx->worker_connections == NULL) {
		mg_cry(fc(ctx), "Not enough memory for worker thread connection array");
		free_context(ctx);
		pthread_setspecific(sTlsKey, NULL);
		return NULL;
	}


#if defined(ALTERNATIVE_QUEUE)
	ctx->client_wait_events =
	    (void **)mg_calloc_ctx(sizeof(ctx->client_wait_events[0]),
	                           ctx->cfg_worker_threads,
	                           ctx);
	if (ctx->client_wait_events == NULL) {
		mg_cry(fc(ctx), "Not enough memory for worker event array");
		mg_free(ctx->worker_threadids);
		free_context(ctx);
		pthread_setspecific(sTlsKey, NULL);
		return NULL;
	}

	ctx->client_socks =
	    (struct socket *)mg_calloc_ctx(sizeof(ctx->client_socks[0]),
	                                   ctx->cfg_worker_threads,
	                                   ctx);
	if (ctx->client_wait_events == NULL) {
		mg_cry(fc(ctx), "Not enough memory for worker socket array");
		mg_free(ctx->client_socks);
		mg_free(ctx->worker_threadids);
		free_context(ctx);
		pthread_setspecific(sTlsKey, NULL);
		return NULL;
	}

	for (i = 0; (unsigned)i < ctx->cfg_worker_threads; i++) {
		ctx->client_wait_events[i] = event_create();
		if (ctx->client_wait_events[i] == 0) {
			mg_cry(fc(ctx), "Error creating worker event %i", i);
			while (i > 0) {
				i--;
				event_destroy(ctx->client_wait_events[i]);
			}
			mg_free(ctx->client_socks);
			mg_free(ctx->worker_threadids);
			free_context(ctx);
			pthread_setspecific(sTlsKey, NULL);
			return NULL;
		}
	}
#endif


#if defined(USE_TIMERS)
	if (timers_init(ctx) != 0) {
		mg_cry(fc(ctx), "Error creating timers");
		free_context(ctx);
		pthread_setspecific(sTlsKey, NULL);
		return NULL;
	}
#endif

	/* Context has been created - init user libraries */
	if (ctx->callbacks.init_context) {
		ctx->callbacks.init_context(ctx);
	}
	ctx->callbacks.exit_context = exit_callback;
	ctx->context_type = 1; /* server context */

	/* Start master (listening) thread */
	mg_start_thread_with_id(master_thread, ctx, &ctx->masterthreadid);

	/* Start worker threads */
	for (i = 0; i < ctx->cfg_worker_threads; i++) {
		struct worker_thread_args *wta = (struct worker_thread_args *)
		    mg_malloc_ctx(sizeof(struct worker_thread_args), ctx);
		if (wta) {
			wta->ctx = ctx;
			wta->index = (int)i;
		}

		if ((wta == NULL)
		    || (mg_start_thread_with_id(worker_thread,
		                                wta,
		                                &ctx->worker_threadids[i]) != 0)) {

			/* thread was not created */
			if (wta != NULL) {
				mg_free(wta);
			}

			if (i > 0) {
				mg_cry(fc(ctx),
				       "Cannot start worker thread %i: error %ld",
				       i + 1,
				       (long)ERRNO);
			} else {
				mg_cry(fc(ctx),
				       "Cannot create threads: error %ld",
				       (long)ERRNO);
				free_context(ctx);
				pthread_setspecific(sTlsKey, NULL);
				return NULL;
			}
			break;
		}
	}

	pthread_setspecific(sTlsKey, NULL);
	return ctx;
}


/* Feature check API function */
unsigned
mg_check_feature(unsigned feature)
{
	static const unsigned feature_set = 0
/* Set bits for available features according to API documentation.
 * This bit mask is created at compile time, according to the active
 * preprocessor defines. It is a single const value at runtime. */
#if !defined(NO_FILES)
	                                    | 0x0001u
#endif
#if !defined(NO_SSL)
	                                    | 0x0002u
#endif
#if !defined(NO_CGI)
	                                    | 0x0004u
#endif
#if defined(USE_IPV6)
	                                    | 0x0008u
#endif
#if defined(USE_WEBSOCKET)
	                                    | 0x0010u
#endif
#if defined(USE_LUA)
	                                    | 0x0020u
#endif
#if defined(USE_DUKTAPE)
	                                    | 0x0040u
#endif
#if !defined(NO_CACHING)
	                                    | 0x0080u
#endif
#if defined(USE_SERVER_STATS)
	                                    | 0x0100u
#endif

/* Set some extra bits not defined in the API documentation.
 * These bits may change without further notice. */
#if defined(MG_LEGACY_INTERFACE)
	                                    | 0x8000u
#endif
#if defined(MEMORY_DEBUGGING)
	                                    | 0x0100u
#endif
#if defined(USE_TIMERS)
	                                    | 0x0200u
#endif
#if !defined(NO_NONCE_CHECK)
	                                    | 0x0400u
#endif
#if !defined(NO_POPEN)
	                                    | 0x0800u
#endif
	    ;
	return (feature & feature_set);
}


/* strcat with additional NULL check to avoid clang scan-build warning. */
#define strcat0(a, b)                                                          \
	{                                                                          \
		if ((a != NULL) && (b != NULL)) {                                      \
			strcat(a, b);                                                      \
		}                                                                      \
	}


/* Get system information. It can be printed or stored by the caller.
 * Return the size of available information. */
static int
mg_get_system_info_impl(char *buffer, int buflen)
{
	char block[256];
	int system_info_length = 0;

#if defined(_WIN32)
	const char *eol = "\r\n";
#else
	const char *eol = "\n";
#endif

	const char *eoobj = "}";
	int reserved_len = (int)strlen(eoobj) + (int)strlen(eol);

	if ((buffer == NULL) || (buflen < 1)) {
		buflen = 0;
	} else {
		*buffer = 0;
	}

	mg_snprintf(NULL, NULL, block, sizeof(block), "{%s", eol);
	system_info_length += (int)strlen(block);
	if (system_info_length < buflen) {
		strcat0(buffer, block);
	}

	/* Server version */
	{
		const char *version = mg_version();
		mg_snprintf(NULL,
		            NULL,
		            block,
		            sizeof(block),
		            "\"version\" : \"%s\",%s",
		            version,
		            eol);
		system_info_length += (int)strlen(block);
		if (system_info_length < buflen) {
			strcat0(buffer, block);
		}
	}

	/* System info */
	{
#if defined(_WIN32)
#if !defined(__SYMBIAN32__)
		DWORD dwVersion = 0;
		DWORD dwMajorVersion = 0;
		DWORD dwMinorVersion = 0;
		SYSTEM_INFO si;

		GetSystemInfo(&si);

#ifdef _MSC_VER
#pragma warning(push)
/* GetVersion was declared deprecated */
#pragma warning(disable : 4996)
#endif
		dwVersion = GetVersion();
#ifdef _MSC_VER
#pragma warning(pop)
#endif

		dwMajorVersion = (DWORD)(LOBYTE(LOWORD(dwVersion)));
		dwMinorVersion = (DWORD)(HIBYTE(LOWORD(dwVersion)));

		mg_snprintf(NULL,
		            NULL,
		            block,
		            sizeof(block),
		            "\"os\" : \"Windows %u.%u\",%s",
		            (unsigned)dwMajorVersion,
		            (unsigned)dwMinorVersion,
		            eol);
		system_info_length += (int)strlen(block);
		if (system_info_length < buflen) {
			strcat0(buffer, block);
		}

		mg_snprintf(NULL,
		            NULL,
		            block,
		            sizeof(block),
		            "\"cpu\" : \"type %u, cores %u, mask %x\",%s",
		            (unsigned)si.wProcessorArchitecture,
		            (unsigned)si.dwNumberOfProcessors,
		            (unsigned)si.dwActiveProcessorMask,
		            eol);
		system_info_length += (int)strlen(block);
		if (system_info_length < buflen) {
			strcat0(buffer, block);
		}

#else
		mg_snprintf(NULL, NULL, block, sizeof(block), "%s - Symbian%s", eol);
		system_info_length += (int)strlen(block);
		if (system_info_length < buflen) {
			strcat0(buffer, block);
		}
#endif
#else
		struct utsname name;
		memset(&name, 0, sizeof(name));
		uname(&name);

		mg_snprintf(NULL,
		            NULL,
		            block,
		            sizeof(block),
		            "\"os\" : \"%s %s (%s) - %s\",%s",
		            name.sysname,
		            name.version,
		            name.release,
		            name.machine,
		            eol);
		system_info_length += (int)strlen(block);
		if (system_info_length < buflen) {
			strcat0(buffer, block);
		}
#endif
	}

	/* Features */
	{
		mg_snprintf(NULL,
		            NULL,
		            block,
		            sizeof(block),
		            "\"features\" : %lu,%s"
		            "\"feature_list\" : \"Server:%s%s%s%s%s%s%s%s\",%s",
		            (unsigned long)mg_check_feature(0xFFFFFFFFu),
		            eol,
		            mg_check_feature(1) ? " Files" : "",
		            mg_check_feature(2) ? " HTTPS" : "",
		            mg_check_feature(4) ? " CGI" : "",
		            mg_check_feature(8) ? " IPv6" : "",
		            mg_check_feature(16) ? " WebSockets" : "",
		            mg_check_feature(32) ? " Lua" : "",
		            mg_check_feature(64) ? " JavaScript" : "",
		            mg_check_feature(128) ? " Cache" : "",
		            eol);
		system_info_length += (int)strlen(block);
		if (system_info_length < buflen) {
			strcat0(buffer, block);
		}

#ifdef USE_LUA
		mg_snprintf(NULL,
		            NULL,
		            block,
		            sizeof(block),
		            "\"lua_version\" : \"%u (%s)\",%s",
		            (unsigned)LUA_VERSION_NUM,
		            LUA_RELEASE,
		            eol);
		system_info_length += (int)strlen(block);
		if (system_info_length < buflen) {
			strcat0(buffer, block);
		}
#endif
#if defined(USE_DUKTAPE)
		mg_snprintf(NULL,
		            NULL,
		            block,
		            sizeof(block),
		            "\"javascript\" : \"Duktape %u.%u.%u\",%s",
		            (unsigned)DUK_VERSION / 10000,
		            ((unsigned)DUK_VERSION / 100) % 100,
		            (unsigned)DUK_VERSION % 100,
		            eol);
		system_info_length += (int)strlen(block);
		if (system_info_length < buflen) {
			strcat0(buffer, block);
		}
#endif
	}

	/* Build date */
	{
#if defined(__GNUC__)
#pragma GCC diagnostic push
/* Disable bogus compiler warning -Wdate-time */
#pragma GCC diagnostic ignored "-Wall"
#pragma GCC diagnostic ignored "-Werror"
#endif
		mg_snprintf(NULL,
		            NULL,
		            block,
		            sizeof(block),
		            "\"build\" : \"%s\",%s",
		            __DATE__,
		            eol);

#if defined(__GNUC__)
#pragma GCC diagnostic pop
#endif

		system_info_length += (int)strlen(block);
		if (system_info_length < buflen) {
			strcat0(buffer, block);
		}
	}


	/* Compiler information */
	/* http://sourceforge.net/p/predef/wiki/Compilers/ */
	{
#if defined(_MSC_VER)
		mg_snprintf(NULL,
		            NULL,
		            block,
		            sizeof(block),
		            "\"compiler\" : \"MSC: %u (%u)\",%s",
		            (unsigned)_MSC_VER,
		            (unsigned)_MSC_FULL_VER,
		            eol);
		system_info_length += (int)strlen(block);
		if (system_info_length < buflen) {
			strcat0(buffer, block);
		}
#elif defined(__MINGW64__)
		mg_snprintf(NULL,
		            NULL,
		            block,
		            sizeof(block),
		            "\"compiler\" : \"MinGW64: %u.%u\",%s",
		            (unsigned)__MINGW64_VERSION_MAJOR,
		            (unsigned)__MINGW64_VERSION_MINOR,
		            eol);
		system_info_length += (int)strlen(block);
		if (system_info_length < buflen) {
			strcat0(buffer, block);
		}
		mg_snprintf(NULL,
		            NULL,
		            block,
		            sizeof(block),
		            "\"compiler\" : \"MinGW32: %u.%u\",%s",
		            (unsigned)__MINGW32_MAJOR_VERSION,
		            (unsigned)__MINGW32_MINOR_VERSION,
		            eol);
		system_info_length += (int)strlen(block);
		if (system_info_length < buflen) {
			strcat0(buffer, block);
		}
#elif defined(__MINGW32__)
		mg_snprintf(NULL,
		            NULL,
		            block,
		            sizeof(block),
		            "\"compiler\" : \"MinGW32: %u.%u\",%s",
		            (unsigned)__MINGW32_MAJOR_VERSION,
		            (unsigned)__MINGW32_MINOR_VERSION,
		            eol);
		system_info_length += (int)strlen(block);
		if (system_info_length < buflen) {
			strcat0(buffer, block);
		}
#elif defined(__clang__)
		mg_snprintf(NULL,
		            NULL,
		            block,
		            sizeof(block),
		            "\"compiler\" : \"clang: %u.%u.%u (%s)\",%s",
		            __clang_major__,
		            __clang_minor__,
		            __clang_patchlevel__,
		            __clang_version__,
		            eol);
		system_info_length += (int)strlen(block);
		if (system_info_length < buflen) {
			strcat0(buffer, block);
		}
#elif defined(__GNUC__)
		mg_snprintf(NULL,
		            NULL,
		            block,
		            sizeof(block),
		            "\"compiler\" : \"gcc: %u.%u.%u\",%s",
		            (unsigned)__GNUC__,
		            (unsigned)__GNUC_MINOR__,
		            (unsigned)__GNUC_PATCHLEVEL__,
		            eol);
		system_info_length += (int)strlen(block);
		if (system_info_length < buflen) {
			strcat0(buffer, block);
		}
#elif defined(__INTEL_COMPILER)
		mg_snprintf(NULL,
		            NULL,
		            block,
		            sizeof(block),
		            "\"compiler\" : \"Intel C/C++: %u\",%s",
		            (unsigned)__INTEL_COMPILER,
		            eol);
		system_info_length += (int)strlen(block);
		if (system_info_length < buflen) {
			strcat0(buffer, block);
		}
#elif defined(__BORLANDC__)
		mg_snprintf(NULL,
		            NULL,
		            block,
		            sizeof(block),
		            "\"compiler\" : \"Borland C: 0x%x\",%s",
		            (unsigned)__BORLANDC__,
		            eol);
		system_info_length += (int)strlen(block);
		if (system_info_length < buflen) {
			strcat0(buffer, block);
		}
#elif defined(__SUNPRO_C)
		mg_snprintf(NULL,
		            NULL,
		            block,
		            sizeof(block),
		            "\"compiler\" : \"Solaris: 0x%x\",%s",
		            (unsigned)__SUNPRO_C,
		            eol);
		system_info_length += (int)strlen(block);
		if (system_info_length < buflen) {
			strcat0(buffer, block);
		}
#else
		mg_snprintf(NULL,
		            NULL,
		            block,
		            sizeof(block),
		            "\"compiler\" : \"other\",%s",
		            eol);
		system_info_length += (int)strlen(block);
		if (system_info_length < buflen) {
			strcat0(buffer, block);
		}
#endif
	}

	/* Determine 32/64 bit data mode.
	 * see https://en.wikipedia.org/wiki/64-bit_computing */
	{
		mg_snprintf(
		    NULL,
		    NULL,
		    block,
		    sizeof(block),
		    "\"data_model\" : \"int:%u/%u/%u/%u, float:%u/%u/%u, char:%u/%u, "
		    "ptr:%u, size:%u, time:%u\"%s",
		    (unsigned)sizeof(short),
		    (unsigned)sizeof(int),
		    (unsigned)sizeof(long),
		    (unsigned)sizeof(long long),
		    (unsigned)sizeof(float),
		    (unsigned)sizeof(double),
		    (unsigned)sizeof(long double),
		    (unsigned)sizeof(char),
		    (unsigned)sizeof(wchar_t),
		    (unsigned)sizeof(void *),
		    (unsigned)sizeof(size_t),
		    (unsigned)sizeof(time_t),
		    eol);
		system_info_length += (int)strlen(block);
		if (system_info_length < buflen) {
			strcat0(buffer, block);
		}
	}

	/* Terminate string */
	if ((buflen > 0) && buffer && buffer[0]) {
		if (system_info_length < buflen) {
			strcat0(buffer, eoobj);
			strcat0(buffer, eol);
		}
	}
	system_info_length += reserved_len;

	return system_info_length;
}


#if defined(USE_SERVER_STATS)
/* Get context information. It can be printed or stored by the caller.
 * Return the size of available information. */
static int
mg_get_context_info_impl(const struct mg_context *ctx, char *buffer, int buflen)

{
	char block[256];
	int context_info_length = 0;

#if defined(_WIN32)
	const char *eol = "\r\n";
#else
	const char *eol = "\n";
#endif
	struct mg_memory_stat *ms = get_memory_stat((struct mg_context *)ctx);

	const char *eoobj = "}";
	int reserved_len = (int)strlen(eoobj) + (int)strlen(eol);

	if ((buffer == NULL) || (buflen < 1)) {
		buflen = 0;
	} else {
		*buffer = 0;
	}

	mg_snprintf(NULL, NULL, block, sizeof(block), "{%s", eol);
	context_info_length += (int)strlen(block);
	if (context_info_length < buflen) {
		strcat0(buffer, block);
	}

	/* Memory information */
	if (ms) {
		mg_snprintf(NULL,
		            NULL,
		            block,
		            sizeof(block),
		            "\"memory\" : {%s"
		            "\"blocks\" : %i,%s"
		            "\"used\" : %" INT64_FMT ",%s"
		            "\"maxUsed\" : %" INT64_FMT "%s"
		            "}%s%s",
		            eol,
		            ms->blockCount,
		            eol,
		            ms->totalMemUsed,
		            eol,
		            ms->maxMemUsed,
		            eol,
		            (ctx ? "," : ""),
		            eol);

		context_info_length += (int)strlen(block);
		if (context_info_length + reserved_len < buflen) {
			strcat0(buffer, block);
		}
	}


	/* Connections information */
	if (ctx) {
		mg_snprintf(NULL,
		            NULL,
		            block,
		            sizeof(block),
		            "\"connections\" : {%s"
		            "\"active\" : %i,%s"
		            "\"maxActive\" : %i,%s"
		            "\"total\" : %" INT64_FMT "%s"
		            "},%s",
		            eol,
		            ctx->active_connections,
		            eol,
		            ctx->max_connections,
		            eol,
		            ctx->total_connections,
		            eol,
		            eol);

		context_info_length += (int)strlen(block);
		if (context_info_length + reserved_len < buflen) {
			strcat0(buffer, block);
		}
	}

	/* Requests information */
	if (ctx) {
		mg_snprintf(NULL,
		            NULL,
		            block,
		            sizeof(block),
		            "\"requests\" : {%s"
		            "\"total\" : %" INT64_FMT "%s"
		            "},%s",
		            eol,
		            ctx->total_requests,
		            eol,
		            eol);

		context_info_length += (int)strlen(block);
		if (context_info_length + reserved_len < buflen) {
			strcat0(buffer, block);
		}
	}

	/* Data information */
	if (ctx) {
		mg_snprintf(NULL,
		            NULL,
		            block,
		            sizeof(block),
		            "\"data\" : {%s"
		            "\"read\" : %" INT64_FMT "%s,"
		            "\"written\" : %" INT64_FMT "%s"
		            "},%s",
		            eol,
		            ctx->total_data_read,
		            eol,
		            ctx->total_data_written,
		            eol,
		            eol);

		context_info_length += (int)strlen(block);
		if (context_info_length + reserved_len < buflen) {
			strcat0(buffer, block);
		}
	}

	/* Execution time information */
	if (ctx) {
		char start_time_str[64] = {0};
		char now_str[64] = {0};
		time_t start_time = ctx->start_time;
		time_t now = time(NULL);

		gmt_time_string(start_time_str,
		                sizeof(start_time_str) - 1,
		                &start_time);
		gmt_time_string(now_str, sizeof(now_str) - 1, &now);

		mg_snprintf(NULL,
		            NULL,
		            block,
		            sizeof(block),
		            "\"time\" : {%s"
		            "\"uptime\" : %.0f,%s"
		            "\"start\" : \"%s\",%s"
		            "\"now\" : \"%s\"%s"
		            "}%s",
		            eol,
		            difftime(now, start_time),
		            eol,
		            start_time_str,
		            eol,
		            now_str,
		            eol,
		            eol);

		context_info_length += (int)strlen(block);
		if (context_info_length + reserved_len < buflen) {
			strcat0(buffer, block);
		}
	}

	/* Terminate string */
	if ((buflen > 0) && buffer && buffer[0]) {
		if (context_info_length < buflen) {
			strcat0(buffer, eoobj);
			strcat0(buffer, eol);
		}
	}
	context_info_length += reserved_len;

	return context_info_length;
}
#endif


#ifdef MG_EXPERIMENTAL_INTERFACES
/* Get connection information. It can be printed or stored by the caller.
 * Return the size of available information. */
static int
mg_get_connection_info_impl(const struct mg_context *ctx,
                            int idx,
                            char *buffer,
                            int buflen)
{
	const struct mg_connection *conn;
	const struct mg_request_info *ri;
	char block[256];
	int connection_info_length = 0;
	int state = 0;
	const char *state_str = "unknown";

#if defined(_WIN32)
	const char *eol = "\r\n";
#else
	const char *eol = "\n";
#endif

	const char *eoobj = "}";
	int reserved_len = (int)strlen(eoobj) + (int)strlen(eol);

	if ((buffer == NULL) || (buflen < 1)) {
		buflen = 0;
	} else {
		*buffer = 0;
	}

	if ((ctx == NULL) || (idx < 0)) {
		/* Parameter error */
		return 0;
	}

	if ((unsigned)idx >= ctx->cfg_worker_threads) {
		/* Out of range */
		return 0;
	}

	/* Take connection [idx]. This connection is not locked in
	 * any way, so some other thread might use it. */
	conn = (ctx->worker_connections) + idx;

	/* Initialize output string */
	mg_snprintf(NULL, NULL, block, sizeof(block), "{%s", eol);
	connection_info_length += (int)strlen(block);
	if (connection_info_length < buflen) {
		strcat0(buffer, block);
	}

	/* Init variables */
	ri = &(conn->request_info);

#if defined(USE_SERVER_STATS)
	state = conn->conn_state;

	/* State as string */
	switch (state) {
	case 0:
		state_str = "undefined";
		break;
	case 1:
		state_str = "not used";
		break;
	case 2:
		state_str = "init";
		break;
	case 3:
		state_str = "ready";
		break;
	case 4:
		state_str = "processing";
		break;
	case 5:
		state_str = "processed";
		break;
	case 6:
		state_str = "to close";
		break;
	case 7:
		state_str = "closing";
		break;
	case 8:
		state_str = "closed";
		break;
	case 9:
		state_str = "done";
		break;
	}
#endif

	/* Connection info */
	if ((state >= 3) && (state < 9)) {
		mg_snprintf(NULL,
		            NULL,
		            block,
		            sizeof(block),
		            "\"connection\" : {%s"
		            "\"remote\" : {%s"
		            "\"protocol\" : \"%s\",%s"
		            "\"addr\" : \"%s\",%s"
		            "\"port\" : %u%s"
		            "},%s"
		            "\"handled_requests\" : %u%s"
		            "},%s",
		            eol,
		            eol,
		            get_proto_name(conn),
		            eol,
		            ri->remote_addr,
		            eol,
		            ri->remote_port,
		            eol,
		            eol,
		            conn->handled_requests,
		            eol,
		            eol);

		connection_info_length += (int)strlen(block);
		if (connection_info_length + reserved_len < buflen) {
			strcat0(buffer, block);
		}
	}

	/* Request info */
	if ((state >= 4) && (state < 6)) {
		mg_snprintf(NULL,
		            NULL,
		            block,
		            sizeof(block),
		            "\"request_info\" : {%s"
		            "\"method\" : \"%s\",%s"
		            "\"uri\" : \"%s\",%s"
		            "\"query\" : %s%s%s%s"
		            "},%s",
		            eol,
		            ri->request_method,
		            eol,
		            ri->request_uri,
		            eol,
		            ri->query_string ? "\"" : "",
		            ri->query_string ? ri->query_string : "null",
		            ri->query_string ? "\"" : "",
		            eol,
		            eol);

		connection_info_length += (int)strlen(block);
		if (connection_info_length + reserved_len < buflen) {
			strcat0(buffer, block);
		}
	}

	/* Execution time information */
	if ((state >= 2) && (state < 9)) {
		char start_time_str[64] = {0};
		char now_str[64] = {0};
		time_t start_time = conn->conn_birth_time;
		time_t now = time(NULL);

		gmt_time_string(start_time_str,
		                sizeof(start_time_str) - 1,
		                &start_time);
		gmt_time_string(now_str, sizeof(now_str) - 1, &now);

		mg_snprintf(NULL,
		            NULL,
		            block,
		            sizeof(block),
		            "\"time\" : {%s"
		            "\"uptime\" : %.0f,%s"
		            "\"start\" : \"%s\",%s"
		            "\"now\" : \"%s\"%s"
		            "},%s",
		            eol,
		            difftime(now, start_time),
		            eol,
		            start_time_str,
		            eol,
		            now_str,
		            eol,
		            eol);

		connection_info_length += (int)strlen(block);
		if (connection_info_length + reserved_len < buflen) {
			strcat0(buffer, block);
		}
	}

	/* Remote user name */
	if ((ri->remote_user) && (state < 9)) {
		mg_snprintf(NULL,
		            NULL,
		            block,
		            sizeof(block),
		            "\"user\" : {%s"
		            "\"name\" : \"%s\",%s"
		            "},%s",
		            eol,
		            ri->remote_user,
		            eol,
		            eol);

		connection_info_length += (int)strlen(block);
		if (connection_info_length + reserved_len < buflen) {
			strcat0(buffer, block);
		}
	}

	/* Data block */
	if (state >= 3) {
		mg_snprintf(NULL,
		            NULL,
		            block,
		            sizeof(block),
		            "\"data\" : {%s"
		            "\"read\" : %" INT64_FMT ",%s"
		            "\"written\" : %" INT64_FMT "%s"
		            "},%s",
		            eol,
		            conn->consumed_content,
		            eol,
		            conn->num_bytes_sent,
		            eol,
		            eol);

		connection_info_length += (int)strlen(block);
		if (connection_info_length + reserved_len < buflen) {
			strcat0(buffer, block);
		}
	}

	/* State */
	mg_snprintf(NULL,
	            NULL,
	            block,
	            sizeof(block),
	            "\"state\" : \"%s\"%s",
	            state_str,
	            eol);

	connection_info_length += (int)strlen(block);
	if (connection_info_length + reserved_len < buflen) {
		strcat0(buffer, block);
	}

	/* Terminate string */
	if ((buflen > 0) && buffer && buffer[0]) {
		if (connection_info_length < buflen) {
			strcat0(buffer, eoobj);
			strcat0(buffer, eol);
		}
	}
	connection_info_length += reserved_len;

	return connection_info_length;
}
#endif


/* Get system information. It can be printed or stored by the caller.
 * Return the size of available information. */
int
mg_get_system_info(char *buffer, int buflen)
{
	if ((buffer == NULL) || (buflen < 1)) {
		return mg_get_system_info_impl(NULL, 0);
	} else {
		/* Reset buffer, so we can always use strcat. */
		buffer[0] = 0;
		return mg_get_system_info_impl(buffer, buflen);
	}
}


/* Get context information. It can be printed or stored by the caller.
 * Return the size of available information. */
int
mg_get_context_info(const struct mg_context *ctx, char *buffer, int buflen)
{
#if defined(USE_SERVER_STATS)
	if ((buffer == NULL) || (buflen < 1)) {
		return mg_get_context_info_impl(ctx, NULL, 0);
	} else {
		/* Reset buffer, so we can always use strcat. */
		buffer[0] = 0;
		return mg_get_context_info_impl(ctx, buffer, buflen);
	}
#else
	(void)ctx;
	if ((buffer != NULL) && (buflen > 0)) {
		buffer[0] = 0;
	}
	return 0;
#endif
}


#ifdef MG_EXPERIMENTAL_INTERFACES
int
mg_get_connection_info(const struct mg_context *ctx,
                       int idx,
                       char *buffer,
                       int buflen)
{
	if ((buffer == NULL) || (buflen < 1)) {
		return mg_get_connection_info_impl(ctx, idx, NULL, 0);
	} else {
		/* Reset buffer, so we can always use strcat. */
		buffer[0] = 0;
		return mg_get_connection_info_impl(ctx, idx, buffer, buflen);
	}
}
#endif


/* Initialize this library. This function does not need to be thread safe.
 */
unsigned
mg_init_library(unsigned features)
{
#if !defined(NO_SSL)
	char ebuf[128];
#endif

	unsigned features_to_init = mg_check_feature(features & 0xFFu);
	unsigned features_inited = features_to_init;

	if (mg_init_library_called <= 0) {
		/* Not initialized yet */
		if (0 != pthread_mutex_init(&global_lock_mutex, NULL)) {
			return 0;
		}
	}

	mg_global_lock();

	if (mg_init_library_called <= 0) {
		if (0 != pthread_key_create(&sTlsKey, tls_dtor)) {
			/* Fatal error - abort start. However, this situation should
			 * never occur in practice. */
			return 0;
		}

#if defined(_WIN32) && !defined(__SYMBIAN32__)
		InitializeCriticalSection(&global_log_file_lock);
#endif /* _WIN32 && !__SYMBIAN32__ */
#if !defined(_WIN32)
		pthread_mutexattr_init(&pthread_mutex_attr);
		pthread_mutexattr_settype(&pthread_mutex_attr, PTHREAD_MUTEX_RECURSIVE);
#endif

#if defined(USE_LUA)
		lua_init_optional_libraries();
#endif
	}


#if !defined(NO_SSL)
	if (features_to_init & 2) {
		if (!mg_ssl_initialized) {
			if (initialize_ssl(ebuf, sizeof(ebuf))) {
				mg_ssl_initialized = 1;
			} else {
				(void)ebuf;
				/* TODO: print error */
				features_inited &= ~(2u);
			}
		} else {
			/* ssl already initialized */
		}
	}
#endif

	/* Start WinSock for Windows */
	if (mg_init_library_called <= 0) {
#if defined(_WIN32) && !defined(__SYMBIAN32__)
		WSADATA data;
		WSAStartup(MAKEWORD(2, 2), &data);
#endif /* _WIN32 && !__SYMBIAN32__ */
		mg_init_library_called = 1;
	} else {
		mg_init_library_called++;
	}

	mg_global_unlock();

	return features_inited;
}


/* Un-initialize this library. */
unsigned
mg_exit_library(void)
{
	if (mg_init_library_called <= 0) {
		return 0;
	}

	mg_global_lock();

	mg_init_library_called--;
	if (mg_init_library_called == 0) {
#if defined(_WIN32) && !defined(__SYMBIAN32__)
		(void)WSACleanup();
#endif /* _WIN32 && !__SYMBIAN32__ */
#if !defined(NO_SSL)
		if (mg_ssl_initialized) {
			uninitialize_ssl();
			mg_ssl_initialized = 0;
		}
#endif

#if defined(_WIN32) && !defined(__SYMBIAN32__)
		(void)DeleteCriticalSection(&global_log_file_lock);
#endif /* _WIN32 && !__SYMBIAN32__ */
#if !defined(_WIN32)
		(void)pthread_mutexattr_destroy(&pthread_mutex_attr);
#endif

		(void)pthread_key_delete(sTlsKey);

#if defined(USE_LUA)
		lua_exit_optional_libraries();
#endif

		mg_global_unlock();
		(void)pthread_mutex_destroy(&global_lock_mutex);
		return 1;
	}

	mg_global_unlock();
	return 1;
}


/* End of civetweb.c */<|MERGE_RESOLUTION|>--- conflicted
+++ resolved
@@ -15277,15 +15277,9 @@
 	                            "Transfer-Encoding")) != NULL
 	           && !mg_strcasecmp(cl, "chunked")) {
 		conn->is_chunked = 1;
-<<<<<<< HEAD
-		conn->content_len = 0;
-	} else if (!mg_strcasecmp(conn->request_info.request_method, "POST")
-	           || !mg_strcasecmp(conn->request_info.request_method, "PUT")) {
-=======
 		conn->content_len = -1; /* unknown content length */
 	} else if (get_http_method_info(conn->request_info.request_method)
 	               ->request_has_body) {
->>>>>>> 36c79970
 		/* POST or PUT request without content length set */
 		conn->content_len = -1; /* unknown content length */
 	} else {
