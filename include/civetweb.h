--- conflicted
+++ resolved
@@ -280,10 +280,6 @@
 	    -1: initializing ssl fails.*/
 	int (*external_ssl_ctx)(void **ssl_ctx, void *user_data);
 
-<<<<<<< HEAD
-#if defined(MG_LEGACY_INTERFACE)           /* 2015-08-19 */                    \
-    || defined(MG_EXPERIMENTAL_INTERFACES) /* 2019-11-03 */
-=======
 	/* Called when civetweb is about to create or free a SSL_CTX for a domain.
 	Parameters:
 	     server_domain: authentication_domain from the domain config.
@@ -299,8 +295,8 @@
 	    -1: initializing ssl fails.*/
 	int (*external_ssl_ctx_domain)(const char *server_domain, void **ssl_ctx, void *user_data);
 
-#if defined(MG_LEGACY_INTERFACE) /* 2015-08-19 */
->>>>>>> 7d82fadf
+#if defined(MG_LEGACY_INTERFACE)           /* 2015-08-19 */                    \
+    || defined(MG_EXPERIMENTAL_INTERFACES) /* 2019-11-03 */
 	/* Called when websocket request is received, before websocket handshake.
 	   Return value:
 	     0: civetweb proceeds with websocket handshake.
