--- conflicted
+++ resolved
@@ -366,7 +366,6 @@
 	 * @return A vector of ports
 	 */
 
-<<<<<<< HEAD
 	std::vector<int> getListeningPorts();
 
 	/**
@@ -378,19 +377,6 @@
 	 * @return A vector of ports
 	 */
 	std::vector<struct mg_server_port> getListeningPortsFull();
-=======
-	std::vector<int> getListeningPorts();
-
-	/**
-	 * getListeningPorts()
-	 *
-	 * Variant of getListeningPorts() returning the full port information
-	 * (protocol, SSL, ...)
-	 *
-	 * @return A vector of ports
-	 */
-	std::vector<struct mg_server_ports> getListeningPortsFull();
->>>>>>> 6399a4bd
 
 	/**
 	 * getCookie(struct mg_connection *conn, const std::string &cookieName,
